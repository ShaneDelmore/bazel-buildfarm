// Copyright 2017 The Bazel Authors. All rights reserved.
//
// Licensed under the Apache License, Version 2.0 (the "License");
// you may not use this file except in compliance with the License.
// You may obtain a copy of the License at
//
//    http://www.apache.org/licenses/LICENSE-2.0
//
// Unless required by applicable law or agreed to in writing, software
// distributed under the License is distributed on an "AS IS" BASIS,
// WITHOUT WARRANTIES OR CONDITIONS OF ANY KIND, either express or implied.
// See the License for the specific language governing permissions and
// limitations under the License.

package build.buildfarm.server;

<<<<<<< HEAD
import static com.google.common.base.Preconditions.checkState;
import static com.google.common.util.concurrent.MoreExecutors.newDirectExecutorService;
import static com.google.common.util.concurrent.MoreExecutors.directExecutor;
=======
import static build.buildfarm.common.UrlPath.detectResourceOperation;
import static build.buildfarm.common.UrlPath.parseBlobDigest;
import static build.buildfarm.common.UrlPath.parseUploadBlobDigest;
import static build.buildfarm.common.UrlPath.parseUploadBlobUUID;
import static build.buildfarm.common.grpc.Retrier.DEFAULT_IS_RETRIABLE;
import static com.google.common.base.Preconditions.checkState;
import static com.google.common.util.concurrent.MoreExecutors.directExecutor;
import static io.grpc.Context.currentContextExecutor;
import static io.grpc.Status.INVALID_ARGUMENT;
import static io.grpc.Status.NOT_FOUND;
import static io.grpc.Status.OUT_OF_RANGE;
>>>>>>> 594d4fac
import static java.lang.String.format;
import static java.util.logging.Level.SEVERE;

import build.bazel.remote.execution.v2.Digest;
<<<<<<< HEAD
import build.buildfarm.common.UrlPath;
import build.buildfarm.common.UrlPath.ResourceOperation;
=======
>>>>>>> 594d4fac
import build.buildfarm.common.UrlPath.InvalidResourceNameException;
import build.buildfarm.common.Write;
import build.buildfarm.instance.Instance;
<<<<<<< HEAD
import build.buildfarm.instance.Instance.ChunkObserver;
import com.google.bytestream.ByteStreamGrpc;
=======
import com.google.bytestream.ByteStreamGrpc.ByteStreamImplBase;
>>>>>>> 594d4fac
import com.google.bytestream.ByteStreamProto.QueryWriteStatusRequest;
import com.google.bytestream.ByteStreamProto.QueryWriteStatusResponse;
import com.google.bytestream.ByteStreamProto.ReadRequest;
import com.google.bytestream.ByteStreamProto.ReadResponse;
import com.google.bytestream.ByteStreamProto.WriteRequest;
import com.google.bytestream.ByteStreamProto.WriteResponse;
<<<<<<< HEAD
import com.google.common.collect.ImmutableList;
import com.google.common.collect.Iterables;
import com.google.common.util.concurrent.FutureCallback;
import com.google.common.util.concurrent.Futures;
import com.google.protobuf.ByteString;
import io.grpc.Context;
import io.grpc.Context.CancellationListener;
import io.grpc.Status;
import io.grpc.Status.Code;
import io.grpc.stub.StreamObserver;
import java.io.IOException;
import java.io.InputStream;
import java.util.HashMap;
import java.util.Map;
import java.util.concurrent.ExecutionException;
import java.util.logging.Logger;

public class ByteStreamService extends ByteStreamGrpc.ByteStreamImplBase {
  private static final Logger logger = Logger.getLogger(ByteStreamService.class.getName());

  private static final long DEFAULT_CHUNK_SIZE = 1024 * 1024;

  private final Map<String, ByteString> active_write_requests = new HashMap<>();
  private final Instances instances;

  public ByteStreamService(Instances instances) {
    this.instances = instances;
  }

  private void readBlob(
      ReadRequest request,
      StreamObserver<ReadResponse> responseObserver) throws IOException, InterruptedException {
    String resourceName = request.getResourceName();
    try {
      Instance instance = instances.getFromBlob(resourceName);

      Digest digest = UrlPath.parseBlobDigest(resourceName);

      instance.getBlob(
          digest,
          request.getReadOffset(),
          request.getReadLimit(),
          new StreamObserver<ByteString>() {
            @Override
            public void onNext(ByteString nextChunk) {
              ByteString remaining = nextChunk;
              while (remaining.size() >= DEFAULT_CHUNK_SIZE) {
                ByteString chunk = remaining.substring(0, (int) DEFAULT_CHUNK_SIZE);
                remaining = remaining.substring(chunk.size());
                responseObserver.onNext(ReadResponse.newBuilder()
                    .setData(chunk)
                    .build());
              }
              if (!remaining.isEmpty()) {
                responseObserver.onNext(ReadResponse.newBuilder()
                    .setData(remaining)
                    .build());
              }
            }

            @Override
            public void onError(Throwable t) {
              responseObserver.onError(Status.fromThrowable(t).asException());
            }

            @Override
            public void onCompleted() {
              responseObserver.onCompleted();
            }
          });
    } catch (InstanceNotFoundException e) {
      responseObserver.onError(BuildFarmInstances.toStatusException(e));
    } catch (InvalidResourceNameException e) {
      String description = e.getLocalizedMessage();
      responseObserver.onError(Status.INVALID_ARGUMENT
          .withDescription(description)
          .asException());
    }
  }

  private void readOperationStream(
      ReadRequest request,
      StreamObserver<ReadResponse> responseObserver)
      throws IOException, InvalidResourceNameException {
    String resourceName = request.getResourceName();

    Instance instance;
    try {
      instance = instances.getFromBlob(resourceName);
    } catch (InstanceNotFoundException e) {
      responseObserver.onError(BuildFarmInstances.toStatusException(e));
      return;
=======
import com.google.protobuf.ByteString;
import io.grpc.Context;
import io.grpc.Context.CancellableContext;
import io.grpc.Status;
import io.grpc.stub.StreamObserver;
import java.io.IOException;
import java.io.InputStream;
import java.io.OutputStream;
import java.nio.file.NoSuchFileException;
import java.util.UUID;
import java.util.logging.Logger;

class ByteStreamService extends ByteStreamImplBase {
  private static final Logger logger = Logger.getLogger(ByteStreamService.class.getName());

  private static int CHUNK_SIZE = 64 * 1024;

  private final Instances instances;

  ByteStreamService(Instances instances) {
    this.instances = instances;
  }

  void readFrom(
      InputStream in,
      long limit,
      StreamObserver<ReadResponse> responseObserver)
      throws IOException {
    byte buf[] = new byte[CHUNK_SIZE];
    boolean unlimited = limit == 0;
    long remaining = limit;
    boolean complete = false;
    while (!complete) {
      int readBytes = in.read(buf);
      if (readBytes == -1) {
        if (!unlimited) {
          responseObserver.onError(OUT_OF_RANGE.asException());
          remaining = -1;
        }
        complete = true;
      } else if (readBytes > 0) {
        if (readBytes > remaining) {
          logger.warning(format("read %d bytes, expected %d", readBytes, remaining));
          readBytes = (int) remaining;
        }
        responseObserver.onNext(ReadResponse.newBuilder()
            .setData(ByteString.copyFrom(buf, 0, readBytes))
            .build());
        remaining -= readBytes;
        complete = remaining == 0;
      }
    }
    if (remaining == 0) {
      responseObserver.onCompleted();
    }
  }

  void readLimitedBlob(
      Instance instance,
      Digest digest,
      long offset,
      long limit,
      StreamObserver<ReadResponse> responseObserver) {
    try (InputStream in = instance.newBlobInput(digest, offset)) {
      readFrom(in, limit, responseObserver);
    } catch (NoSuchFileException e) {
      responseObserver.onError(NOT_FOUND.asException());
    } catch (IOException e) {
      responseObserver.onError(Status.fromThrowable(e).asException());
>>>>>>> 594d4fac
    }
  }

<<<<<<< HEAD
    String operationStream = UrlPath.parseOperationStream(resourceName);

    long readLimit = request.getReadLimit();
    InputStream input = instance.newStreamInput(operationStream, request.getReadOffset());
    boolean unlimitedReadLimit = readLimit == 0;
    byte[] buffer = new byte[(int) Math.min(readLimit, DEFAULT_CHUNK_SIZE)];
    int len;
    while ((unlimitedReadLimit || readLimit > 0) &&
           (len = input.read(buffer, 0, (int) Math.min(buffer.length, readLimit))) >= 0) {
      if (len == 0)
        continue;
      if (!unlimitedReadLimit) {
        readLimit -= len;
=======
  void readBlob(
      Instance instance,
      Digest digest,
      long offset,
      long limit,
      StreamObserver<ReadResponse> responseObserver) {
    if (offset == digest.getSizeBytes()) {
      responseObserver.onCompleted();
    } else if (offset > digest.getSizeBytes()) {
      responseObserver.onError(OUT_OF_RANGE.asException());
    } else {
      long available = digest.getSizeBytes() - offset;
      if (limit == 0) {
        limit = available;
      } else {
        limit = Math.min(available, limit);
>>>>>>> 594d4fac
      }
      readLimitedBlob(instance, digest, offset, limit, responseObserver);
    }
  }

  void readOperationStream(
      Instance instance,
      String resourceName,
      long offset,
      long limit,
      StreamObserver<ReadResponse> responseObserver) {
<<<<<<< HEAD
    String resourceName = request.getResourceName();

    long readLimit = request.getReadLimit();
    long readOffset = request.getReadOffset();
    if (readLimit < 0 || readOffset < 0) {
      responseObserver.onError(Status.OUT_OF_RANGE.asException());
      return;
=======
    try (InputStream in = instance.newOperationStreamInput(resourceName, offset)) {
      readFrom(in, limit, responseObserver);
    } catch (NoSuchFileException e) {
      responseObserver.onError(NOT_FOUND.asException());
    } catch (IOException e) {
      responseObserver.onError(Status.fromThrowable(e).asException());
>>>>>>> 594d4fac
    }
  }

<<<<<<< HEAD
    try {
      ResourceOperation resourceOperation = UrlPath.detectResourceOperation(resourceName);
      switch (resourceOperation) {
=======
  void maybeInstanceRead(
      String resourceName,
      long offset,
      long limit,
      StreamObserver<ReadResponse> responseObserver)
      throws InstanceNotFoundException, InvalidResourceNameException {
    switch (detectResourceOperation(resourceName)) {
>>>>>>> 594d4fac
      case Blob:
        readLimitedBlob(
            instances.getFromBlob(resourceName),
            parseBlobDigest(resourceName),
            offset,
            limit,
            responseObserver);
        break;
      case OperationStream:
        readOperationStream(
            instances.getFromOperationStream(resourceName),
            resourceName,
            offset,
            limit,
            responseObserver);
        break;
      case UploadBlob:
      default:
<<<<<<< HEAD
        logger.severe(format("ByteStreamServer:read %s: unknown resource type", resourceName));
        throw new InvalidResourceNameException(resourceName, "Invalid resource type");
      }
    } catch (InterruptedException e) {
      Thread.currentThread().interrupt();
    } catch (IOException e) {
      responseObserver.onError(Status.fromThrowable(e).asException());
    } catch (InvalidResourceNameException e) {
      String description = e.getLocalizedMessage();
      responseObserver.onError(Status.INVALID_ARGUMENT
          .withDescription(description)
          .asException());
=======
        responseObserver.onError(INVALID_ARGUMENT.asException());
        break;
>>>>>>> 594d4fac
    }
  }

  @Override
  public void read(
      ReadRequest request,
      StreamObserver<ReadResponse> responseObserver) {
    String resourceName = request.getResourceName();
    long offset = request.getReadOffset(), limit = request.getReadLimit();
    logger.fine(
        format(
            "read resourceName=%s offset=%d limit=%d",
            resourceName,
            offset,
            limit));

    try {
      maybeInstanceRead(resourceName, offset, limit, responseObserver);
    } catch (InstanceNotFoundException e) {
      responseObserver.onError(BuildFarmInstances.toStatusException(e));
    } catch (InvalidResourceNameException e) {
<<<<<<< HEAD
      String description = e.getLocalizedMessage();
      responseObserver.onError(Status.INVALID_ARGUMENT
          .withDescription(description)
          .asException());
    }
  }

  private void queryInstanceBlobWriteStatus(
      Instance instance,
      String resourceName,
      StreamObserver<QueryWriteStatusResponse> responseObserver)
      throws InvalidResourceNameException {
    Digest digest = UrlPath.parseBlobDigest(resourceName);

    // FIXME this should become a callback
    Iterable<Digest> missingDigests;
    try {
      missingDigests = instance.findMissingBlobs(ImmutableList.of(digest), newDirectExecutorService()).get();
    } catch (ExecutionException e) {
      responseObserver.onError(Status.fromThrowable(e).asException());
      return;
    } catch (InterruptedException e) {
      Thread.currentThread().interrupt();
      return;
    }

    if (Iterables.isEmpty(missingDigests)) {
      responseObserver.onNext(
          QueryWriteStatusResponse.newBuilder()
              .setCommittedSize(digest.getSizeBytes())
              .setComplete(true)
              .build());
      responseObserver.onCompleted();
    } else {
      responseObserver.onError(Status.NOT_FOUND.asException());
=======
      responseObserver.onError(INVALID_ARGUMENT.withDescription(e.getMessage()).asException());
>>>>>>> 594d4fac
    }
  }

  @Override
  public void queryWriteStatus(
      QueryWriteStatusRequest request,
      StreamObserver<QueryWriteStatusResponse> responseObserver) {
    responseObserver.onError(Status.UNIMPLEMENTED.asException());
  }

  long getBlobCommittedSize(Instance instance, Digest digest) {
    return instance.containsBlob(digest) ? digest.getSizeBytes() : 0;
  }

  long getUploadBlobCommittedSize(Instance instance, Digest digest, UUID uuid) {
    return instance.getBlobWrite(digest, uuid).getCommittedSize();
  }

  long getOperationStreamCommittedSize(Instance instance, String resourceName) {
    return instance.getOperationStreamWrite(resourceName).getCommittedSize();
  }

  long getCommittedSize(String resourceName) throws InstanceNotFoundException, InvalidResourceNameException {
    switch (detectResourceOperation(resourceName)) {
      case Blob:
        return getBlobCommittedSize(
            instances.getFromBlob(resourceName),
            parseBlobDigest(resourceName));
      case UploadBlob:
        return getUploadBlobCommittedSize(
            instances.getFromUploadBlob(resourceName),
            parseUploadBlobDigest(resourceName),
            parseUploadBlobUUID(resourceName));
      case OperationStream:
        return getOperationStreamCommittedSize(
            instances.getFromOperationStream(resourceName),
            resourceName);
      default:
<<<<<<< HEAD
        logger.severe("ByteStreamServer:query "
            + resourceName
            + ": unknown resource type");
        throw new InvalidResourceNameException(resourceName, "Invalid resource type");
      }
    } catch (InvalidResourceNameException e) {
      String description = e.getLocalizedMessage();
      responseObserver.onError(Status.INVALID_ARGUMENT
          .withDescription(description)
          .asException());
    }
  }

  ChunkObserver getWriteBlobObserver(String resourceName) throws InstanceNotFoundException, InvalidResourceNameException {
    Instance instance = instances.getFromUploadBlob(resourceName);

    Digest digest = UrlPath.parseUploadBlobDigest(resourceName);
    ChunkObserver chunkObserver = instance.getWriteBlobObserver(digest);
    Futures.addCallback(chunkObserver.getCommittedFuture(), new FutureCallback<Long>() {
      @Override
      public void onSuccess(Long committedSize) {
      }

      @Override
      public void onFailure(Throwable t) {
        Status status = Status.fromThrowable(t);
        if (status.getCode() != Code.CANCELLED) {
          logger.log(SEVERE, format("Failed writing blob %s", resourceName), t);
=======
        throw new IllegalArgumentException();
    }
  }

  @Override
  public StreamObserver<WriteRequest> write(
      StreamObserver<WriteResponse> responseObserver) {
    CancellableContext withCancellation = Context.current().withCancellation();
    return new StreamObserver<WriteRequest>() {
      boolean initialized = false;
      String name = null;
      OutputStream out = null;
      Instance instance = null;

      @Override
      public void onNext(WriteRequest request) {
        if (initialized) {
          handleRequest(request);
        } else {
          initialize(request);
>>>>>>> 594d4fac
        }
      }
    });
    return chunkObserver;
  }

<<<<<<< HEAD
  ChunkObserver getWriteOperationStreamObserver(String resourceName) throws InstanceNotFoundException, InvalidResourceNameException {
    Instance instance = instances.getFromOperationStream(resourceName);

    String operationStream = UrlPath.parseOperationStream(resourceName);
    return instance.getWriteOperationStreamObserver(operationStream);
  }

  ChunkObserver getChunkObserver(String resourceName) throws InstanceNotFoundException, InvalidResourceNameException {
    ResourceOperation resourceOperation = UrlPath.detectResourceOperation(resourceName);
    switch (resourceOperation) {
    case UploadBlob:
      return getWriteBlobObserver(resourceName);
    case OperationStream:
      return getWriteOperationStreamObserver(resourceName);
    default:
      logger.severe("ByteStreamServer:write "
          + resourceName
          + ": unknown resource type");
      throw new InvalidResourceNameException(resourceName, "Invalid resource type");
    }
  }

  @Override
  public StreamObserver<WriteRequest> write(
      final StreamObserver<WriteResponse> responseObserver) {
    return new StreamObserver<WriteRequest>() {
      String resourceName;
      ChunkObserver chunkObserver = null;

      @Override
      public void onCompleted() {
        // I don't expect this to be true, but hopefully it will prevent us from missing a close
        if (chunkObserver != null) {
          chunkObserver.onCompleted();
          chunkObserver = null;
        }
      }

      @Override
      public void onError(Throwable t) {
        if (chunkObserver != null) {
          chunkObserver.onError(t);
          chunkObserver = null;
        }
      }

      void validateRequest(WriteRequest request) {
        String requestResourceName = request.getResourceName();
        if (!requestResourceName.isEmpty() && !resourceName.equals(requestResourceName)) {
          logger.warning(
              format("ByteStreamServer:write:%s: resource name (%s) does not match first request", resourceName, requestResourceName));
          throw new IllegalArgumentException(format("Previous resource name changed while handling request. %s -> %s", resourceName, requestResourceName));
        }
        if (request.getWriteOffset() != chunkObserver.getCommittedSize()) {
          logger.warning(
              format("ByteStreamServer:write:%s: offset(%d) != committed_size(%d)", resourceName, request.getWriteOffset(), chunkObserver.getCommittedSize()));
          throw new IllegalArgumentException("Write offset invalid: " + request.getWriteOffset());
=======
      Write getBlobWrite(
          Instance instance,
          Digest digest,
          UUID uuid) throws IOException {
        return instance.getBlobWrite(digest, uuid);
      }

      Write getOperationStreamWrite(
          Instance instance,
          String resourceName) throws IOException {
        return instance.getOperationStreamWrite(name);
      }

      Write getWrite(String resourceName) throws IOException, InstanceNotFoundException, InvalidResourceNameException {
        switch (detectResourceOperation(resourceName)) {
          case UploadBlob:
            return getBlobWrite(
                instances.getFromUploadBlob(resourceName),
                parseUploadBlobDigest(resourceName),
                parseUploadBlobUUID(resourceName));
          case OperationStream:
            return getOperationStreamWrite(
                instances.getFromOperationStream(resourceName),
                resourceName);
          case Blob:
          default:
            throw new IOException(INVALID_ARGUMENT
                .withDescription("unknown resource operation for " + resourceName)
                .asException());
        }
      }

      void initialize(WriteRequest request) {
        String resourceName = request.getResourceName();
        if (resourceName.isEmpty()) {
          responseObserver.onError(INVALID_ARGUMENT
              .withDescription("resource_name is empty")
              .asException());
        } else {
          name = resourceName;
          try {
            Write write = getWrite(resourceName);
            logger.log(java.util.logging.Level.INFO, "Registering callback for " + resourceName);
            write.addListener(
                () -> {
                  if (!Context.current().isCancelled()) {
                    try {
                      logger.log(java.util.logging.Level.INFO, "delivering committedSize for " + resourceName);
                      responseObserver.onNext(WriteResponse.newBuilder()
                          .setCommittedSize(write.getCommittedSize())
                          .build());
                    } catch (Throwable t) {
                      logger.log(SEVERE, "error delivering committedSize to " + resourceName, t);
                    }
                  } else {
                    logger.log(java.util.logging.Level.INFO, "skipped delivering committedSize to " + resourceName + " for cancelled context");
                  }
                },
                withCancellation.fixedContextExecutor(directExecutor()));
            out = write.getOutput();
            initialized = true;
            handleRequest(request);
          } catch (InstanceNotFoundException e) {
            responseObserver.onError(BuildFarmInstances.toStatusException(e));
          } catch (IOException|InvalidResourceNameException e) {
            responseObserver.onError(Status.fromThrowable(e).asException());
          }
        }
      }

      void handleRequest(WriteRequest request) {
        String resourceName = request.getResourceName();
        if (resourceName.isEmpty()) {
          resourceName = name;
        }
        handleWrite(
            resourceName,
            request.getWriteOffset(),
            request.getData(),
            request.getFinishWrite());
      }

      void handleWrite(
          String resourceName,
          long offset,
          ByteString data,
          boolean finishWrite) {
        try {
          long committedSize = getCommittedSize(name);
          if (offset != 0 && offset != committedSize) {
            responseObserver.onError(INVALID_ARGUMENT
                .withDescription(format("offset %d does not match committed size %d", offset, committedSize))
                .asException());
          } else if (!resourceName.equals(name)) {
            responseObserver.onError(INVALID_ARGUMENT
                .withDescription(format("request resource_name %s does not match previous resource_name %s", resourceName, name))
                .asException());
          } else {
            if (offset == 0 && offset != committedSize) {
              // reset the write
              try {
                out.close();
              } catch (IOException e) {
                // ignore, cancelling
              }
              out = getWrite(resourceName).getOutput();
              checkState(getCommittedSize(resourceName) == 0);
            }
            if (!data.isEmpty()) {
              writeData(data);
            }
            if (finishWrite) {
              logger.info("closing stream due to finishWrite for " + resourceName);
              out.close();
            }
          }
        } catch (InstanceNotFoundException e) {
          responseObserver.onError(BuildFarmInstances.toStatusException(e));
        } catch (IOException|InvalidResourceNameException e) {
          responseObserver.onError(Status.fromThrowable(e).asException());
>>>>>>> 594d4fac
        }
      }

<<<<<<< HEAD
        // finish write, digest compare, etc
      }

      @Override
      public void onNext(WriteRequest request) {
        checkState(
            request.getFinishWrite() || request.getData().size() != 0,
            "write onNext supplied with empty WriteRequest for " + request.getResourceName() + " at " + request.getWriteOffset());
        if (request.getData().size() != 0) {
          try {
            if (chunkObserver == null) {
              resourceName = request.getResourceName();
              if (resourceName.isEmpty()) {
                logger.severe("ByteStreamServer:write: resource name not specified on first write");
                throw new InvalidResourceNameException(resourceName, "Missing resource name in request");
              }
              chunkObserver = getChunkObserver(resourceName);
              // maybe remove it onCompleted...
              Context.current().addListener(
                  (context) -> {
                    if (chunkObserver != null) {
                      chunkObserver.onError(Status.CANCELLED.asRuntimeException());
                      chunkObserver = null;
                    }
                  },
                  directExecutor());
              Futures.addCallback(chunkObserver.getCommittedFuture(), new FutureCallback<Long>() {
                @Override
                public void onFailure(Throwable t) {
                  Status status = Status.fromThrowable(t);
                  if (status.getCode() != Code.CANCELLED) {
                    logger.log(SEVERE, format("Error During upload of %s", resourceName), t);
                    responseObserver.onError(t);
                  }
                }

                @Override
                public void onSuccess(Long committedSize) {
                  responseObserver.onNext(WriteResponse.newBuilder()
                      .setCommittedSize(committedSize)
                      .build());
                  responseObserver.onCompleted();
                }
              });
            }

            if (chunkObserver.getCommittedSize() != 0 && request.getWriteOffset() == 0) {
              chunkObserver.reset();
            }
            validateRequest(request);

            CancellationListener writeInterruptListener = new CancellationListener() {
              Thread writingThread = Thread.currentThread();

              @Override
              public void cancelled(Context context) {
                writingThread.interrupt();
              }
            };
            Context.current().addListener(writeInterruptListener, directExecutor());
            chunkObserver.onNext(request.getData());
            Context.current().removeListener(writeInterruptListener);
          } catch (InstanceNotFoundException|InvalidResourceNameException e) {
            Throwable t = Status.INVALID_ARGUMENT.withDescription(e.getLocalizedMessage()).asException();
            if (chunkObserver != null) {
              chunkObserver.onError(t);
              chunkObserver = null;
            }
            responseObserver.onError(t);
            return;
          } catch (RuntimeException e) {
            // we will receive a CANCELLED status on the write when interrupted due to cancellation
            // we must cache that and ignore the client
            Status status = Status.fromThrowable(e);
            if (status.getCode() != Code.CANCELLED) {
              responseObserver.onError(status.asException());
            }
            return;
          }
        }

        if (request.getFinishWrite() && !Thread.currentThread().isInterrupted()) {
          if (chunkObserver != null) {
            try {
              chunkObserver.onCompleted();
            } catch (RuntimeException e) {
              Status status = Status.fromThrowable(e);
              if (status.getCode() != Code.CANCELLED) {
                responseObserver.onError(status.asException());
              }
            }
            chunkObserver = null;
          } else if (request.getData().size() == 0) {
            responseObserver.onNext(WriteResponse.newBuilder()
                .setCommittedSize(0)
                .build());
            responseObserver.onCompleted();
          } else {
            responseObserver.onError(Status.INTERNAL.withDescription("ByteStreamServer:write: resource " + resourceName + " finished without a chunk observer").asException());
          }
        }
=======
      void writeData(ByteString data) {
        try {
          logger.log(java.util.logging.Level.INFO, "writing " + data.size() + " to " + name);
          data.writeTo(out);
        } catch (IOException e) {
          responseObserver.onError(Status.fromThrowable(e).asException());
        }
      }

      @Override
      public void onError(Throwable t) {
        if (initialized
            && !DEFAULT_IS_RETRIABLE.apply(Status.fromThrowable(t))) {
          try {
            out.close();
          } catch (IOException e) {
            logger.log(SEVERE, "error closing output stream after error", e);
          }
        } else {
          logger.log(java.util.logging.Level.INFO, "cancelling context for " + name, t);
          withCancellation.cancel(t);
        }
      }

      @Override
      public void onCompleted() {
        logger.log(java.util.logging.Level.INFO, "calling completed for " + name);
        responseObserver.onCompleted();
>>>>>>> 594d4fac
      }
    };
  }
}<|MERGE_RESOLUTION|>--- conflicted
+++ resolved
@@ -14,11 +14,6 @@
 
 package build.buildfarm.server;
 
-<<<<<<< HEAD
-import static com.google.common.base.Preconditions.checkState;
-import static com.google.common.util.concurrent.MoreExecutors.newDirectExecutorService;
-import static com.google.common.util.concurrent.MoreExecutors.directExecutor;
-=======
 import static build.buildfarm.common.UrlPath.detectResourceOperation;
 import static build.buildfarm.common.UrlPath.parseBlobDigest;
 import static build.buildfarm.common.UrlPath.parseUploadBlobDigest;
@@ -30,125 +25,20 @@
 import static io.grpc.Status.INVALID_ARGUMENT;
 import static io.grpc.Status.NOT_FOUND;
 import static io.grpc.Status.OUT_OF_RANGE;
->>>>>>> 594d4fac
 import static java.lang.String.format;
 import static java.util.logging.Level.SEVERE;
 
 import build.bazel.remote.execution.v2.Digest;
-<<<<<<< HEAD
-import build.buildfarm.common.UrlPath;
-import build.buildfarm.common.UrlPath.ResourceOperation;
-=======
->>>>>>> 594d4fac
 import build.buildfarm.common.UrlPath.InvalidResourceNameException;
 import build.buildfarm.common.Write;
 import build.buildfarm.instance.Instance;
-<<<<<<< HEAD
-import build.buildfarm.instance.Instance.ChunkObserver;
-import com.google.bytestream.ByteStreamGrpc;
-=======
 import com.google.bytestream.ByteStreamGrpc.ByteStreamImplBase;
->>>>>>> 594d4fac
 import com.google.bytestream.ByteStreamProto.QueryWriteStatusRequest;
 import com.google.bytestream.ByteStreamProto.QueryWriteStatusResponse;
 import com.google.bytestream.ByteStreamProto.ReadRequest;
 import com.google.bytestream.ByteStreamProto.ReadResponse;
 import com.google.bytestream.ByteStreamProto.WriteRequest;
 import com.google.bytestream.ByteStreamProto.WriteResponse;
-<<<<<<< HEAD
-import com.google.common.collect.ImmutableList;
-import com.google.common.collect.Iterables;
-import com.google.common.util.concurrent.FutureCallback;
-import com.google.common.util.concurrent.Futures;
-import com.google.protobuf.ByteString;
-import io.grpc.Context;
-import io.grpc.Context.CancellationListener;
-import io.grpc.Status;
-import io.grpc.Status.Code;
-import io.grpc.stub.StreamObserver;
-import java.io.IOException;
-import java.io.InputStream;
-import java.util.HashMap;
-import java.util.Map;
-import java.util.concurrent.ExecutionException;
-import java.util.logging.Logger;
-
-public class ByteStreamService extends ByteStreamGrpc.ByteStreamImplBase {
-  private static final Logger logger = Logger.getLogger(ByteStreamService.class.getName());
-
-  private static final long DEFAULT_CHUNK_SIZE = 1024 * 1024;
-
-  private final Map<String, ByteString> active_write_requests = new HashMap<>();
-  private final Instances instances;
-
-  public ByteStreamService(Instances instances) {
-    this.instances = instances;
-  }
-
-  private void readBlob(
-      ReadRequest request,
-      StreamObserver<ReadResponse> responseObserver) throws IOException, InterruptedException {
-    String resourceName = request.getResourceName();
-    try {
-      Instance instance = instances.getFromBlob(resourceName);
-
-      Digest digest = UrlPath.parseBlobDigest(resourceName);
-
-      instance.getBlob(
-          digest,
-          request.getReadOffset(),
-          request.getReadLimit(),
-          new StreamObserver<ByteString>() {
-            @Override
-            public void onNext(ByteString nextChunk) {
-              ByteString remaining = nextChunk;
-              while (remaining.size() >= DEFAULT_CHUNK_SIZE) {
-                ByteString chunk = remaining.substring(0, (int) DEFAULT_CHUNK_SIZE);
-                remaining = remaining.substring(chunk.size());
-                responseObserver.onNext(ReadResponse.newBuilder()
-                    .setData(chunk)
-                    .build());
-              }
-              if (!remaining.isEmpty()) {
-                responseObserver.onNext(ReadResponse.newBuilder()
-                    .setData(remaining)
-                    .build());
-              }
-            }
-
-            @Override
-            public void onError(Throwable t) {
-              responseObserver.onError(Status.fromThrowable(t).asException());
-            }
-
-            @Override
-            public void onCompleted() {
-              responseObserver.onCompleted();
-            }
-          });
-    } catch (InstanceNotFoundException e) {
-      responseObserver.onError(BuildFarmInstances.toStatusException(e));
-    } catch (InvalidResourceNameException e) {
-      String description = e.getLocalizedMessage();
-      responseObserver.onError(Status.INVALID_ARGUMENT
-          .withDescription(description)
-          .asException());
-    }
-  }
-
-  private void readOperationStream(
-      ReadRequest request,
-      StreamObserver<ReadResponse> responseObserver)
-      throws IOException, InvalidResourceNameException {
-    String resourceName = request.getResourceName();
-
-    Instance instance;
-    try {
-      instance = instances.getFromBlob(resourceName);
-    } catch (InstanceNotFoundException e) {
-      responseObserver.onError(BuildFarmInstances.toStatusException(e));
-      return;
-=======
 import com.google.protobuf.ByteString;
 import io.grpc.Context;
 import io.grpc.Context.CancellableContext;
@@ -161,14 +51,14 @@
 import java.util.UUID;
 import java.util.logging.Logger;
 
-class ByteStreamService extends ByteStreamImplBase {
+public class ByteStreamService extends ByteStreamImplBase {
   private static final Logger logger = Logger.getLogger(ByteStreamService.class.getName());
 
   private static int CHUNK_SIZE = 64 * 1024;
 
   private final Instances instances;
 
-  ByteStreamService(Instances instances) {
+  public ByteStreamService(Instances instances) {
     this.instances = instances;
   }
 
@@ -218,25 +108,9 @@
       responseObserver.onError(NOT_FOUND.asException());
     } catch (IOException e) {
       responseObserver.onError(Status.fromThrowable(e).asException());
->>>>>>> 594d4fac
-    }
-  }
-
-<<<<<<< HEAD
-    String operationStream = UrlPath.parseOperationStream(resourceName);
-
-    long readLimit = request.getReadLimit();
-    InputStream input = instance.newStreamInput(operationStream, request.getReadOffset());
-    boolean unlimitedReadLimit = readLimit == 0;
-    byte[] buffer = new byte[(int) Math.min(readLimit, DEFAULT_CHUNK_SIZE)];
-    int len;
-    while ((unlimitedReadLimit || readLimit > 0) &&
-           (len = input.read(buffer, 0, (int) Math.min(buffer.length, readLimit))) >= 0) {
-      if (len == 0)
-        continue;
-      if (!unlimitedReadLimit) {
-        readLimit -= len;
-=======
+    }
+  }
+
   void readBlob(
       Instance instance,
       Digest digest,
@@ -253,7 +127,6 @@
         limit = available;
       } else {
         limit = Math.min(available, limit);
->>>>>>> 594d4fac
       }
       readLimitedBlob(instance, digest, offset, limit, responseObserver);
     }
@@ -265,30 +138,15 @@
       long offset,
       long limit,
       StreamObserver<ReadResponse> responseObserver) {
-<<<<<<< HEAD
-    String resourceName = request.getResourceName();
-
-    long readLimit = request.getReadLimit();
-    long readOffset = request.getReadOffset();
-    if (readLimit < 0 || readOffset < 0) {
-      responseObserver.onError(Status.OUT_OF_RANGE.asException());
-      return;
-=======
     try (InputStream in = instance.newOperationStreamInput(resourceName, offset)) {
       readFrom(in, limit, responseObserver);
     } catch (NoSuchFileException e) {
       responseObserver.onError(NOT_FOUND.asException());
     } catch (IOException e) {
       responseObserver.onError(Status.fromThrowable(e).asException());
->>>>>>> 594d4fac
-    }
-  }
-
-<<<<<<< HEAD
-    try {
-      ResourceOperation resourceOperation = UrlPath.detectResourceOperation(resourceName);
-      switch (resourceOperation) {
-=======
+    }
+  }
+
   void maybeInstanceRead(
       String resourceName,
       long offset,
@@ -296,7 +154,6 @@
       StreamObserver<ReadResponse> responseObserver)
       throws InstanceNotFoundException, InvalidResourceNameException {
     switch (detectResourceOperation(resourceName)) {
->>>>>>> 594d4fac
       case Blob:
         readLimitedBlob(
             instances.getFromBlob(resourceName),
@@ -315,23 +172,8 @@
         break;
       case UploadBlob:
       default:
-<<<<<<< HEAD
-        logger.severe(format("ByteStreamServer:read %s: unknown resource type", resourceName));
-        throw new InvalidResourceNameException(resourceName, "Invalid resource type");
-      }
-    } catch (InterruptedException e) {
-      Thread.currentThread().interrupt();
-    } catch (IOException e) {
-      responseObserver.onError(Status.fromThrowable(e).asException());
-    } catch (InvalidResourceNameException e) {
-      String description = e.getLocalizedMessage();
-      responseObserver.onError(Status.INVALID_ARGUMENT
-          .withDescription(description)
-          .asException());
-=======
         responseObserver.onError(INVALID_ARGUMENT.asException());
         break;
->>>>>>> 594d4fac
     }
   }
 
@@ -353,45 +195,7 @@
     } catch (InstanceNotFoundException e) {
       responseObserver.onError(BuildFarmInstances.toStatusException(e));
     } catch (InvalidResourceNameException e) {
-<<<<<<< HEAD
-      String description = e.getLocalizedMessage();
-      responseObserver.onError(Status.INVALID_ARGUMENT
-          .withDescription(description)
-          .asException());
-    }
-  }
-
-  private void queryInstanceBlobWriteStatus(
-      Instance instance,
-      String resourceName,
-      StreamObserver<QueryWriteStatusResponse> responseObserver)
-      throws InvalidResourceNameException {
-    Digest digest = UrlPath.parseBlobDigest(resourceName);
-
-    // FIXME this should become a callback
-    Iterable<Digest> missingDigests;
-    try {
-      missingDigests = instance.findMissingBlobs(ImmutableList.of(digest), newDirectExecutorService()).get();
-    } catch (ExecutionException e) {
-      responseObserver.onError(Status.fromThrowable(e).asException());
-      return;
-    } catch (InterruptedException e) {
-      Thread.currentThread().interrupt();
-      return;
-    }
-
-    if (Iterables.isEmpty(missingDigests)) {
-      responseObserver.onNext(
-          QueryWriteStatusResponse.newBuilder()
-              .setCommittedSize(digest.getSizeBytes())
-              .setComplete(true)
-              .build());
-      responseObserver.onCompleted();
-    } else {
-      responseObserver.onError(Status.NOT_FOUND.asException());
-=======
       responseObserver.onError(INVALID_ARGUMENT.withDescription(e.getMessage()).asException());
->>>>>>> 594d4fac
     }
   }
 
@@ -430,36 +234,6 @@
             instances.getFromOperationStream(resourceName),
             resourceName);
       default:
-<<<<<<< HEAD
-        logger.severe("ByteStreamServer:query "
-            + resourceName
-            + ": unknown resource type");
-        throw new InvalidResourceNameException(resourceName, "Invalid resource type");
-      }
-    } catch (InvalidResourceNameException e) {
-      String description = e.getLocalizedMessage();
-      responseObserver.onError(Status.INVALID_ARGUMENT
-          .withDescription(description)
-          .asException());
-    }
-  }
-
-  ChunkObserver getWriteBlobObserver(String resourceName) throws InstanceNotFoundException, InvalidResourceNameException {
-    Instance instance = instances.getFromUploadBlob(resourceName);
-
-    Digest digest = UrlPath.parseUploadBlobDigest(resourceName);
-    ChunkObserver chunkObserver = instance.getWriteBlobObserver(digest);
-    Futures.addCallback(chunkObserver.getCommittedFuture(), new FutureCallback<Long>() {
-      @Override
-      public void onSuccess(Long committedSize) {
-      }
-
-      @Override
-      public void onFailure(Throwable t) {
-        Status status = Status.fromThrowable(t);
-        if (status.getCode() != Code.CANCELLED) {
-          logger.log(SEVERE, format("Failed writing blob %s", resourceName), t);
-=======
         throw new IllegalArgumentException();
     }
   }
@@ -480,72 +254,9 @@
           handleRequest(request);
         } else {
           initialize(request);
->>>>>>> 594d4fac
-        }
-      }
-    });
-    return chunkObserver;
-  }
-
-<<<<<<< HEAD
-  ChunkObserver getWriteOperationStreamObserver(String resourceName) throws InstanceNotFoundException, InvalidResourceNameException {
-    Instance instance = instances.getFromOperationStream(resourceName);
-
-    String operationStream = UrlPath.parseOperationStream(resourceName);
-    return instance.getWriteOperationStreamObserver(operationStream);
-  }
-
-  ChunkObserver getChunkObserver(String resourceName) throws InstanceNotFoundException, InvalidResourceNameException {
-    ResourceOperation resourceOperation = UrlPath.detectResourceOperation(resourceName);
-    switch (resourceOperation) {
-    case UploadBlob:
-      return getWriteBlobObserver(resourceName);
-    case OperationStream:
-      return getWriteOperationStreamObserver(resourceName);
-    default:
-      logger.severe("ByteStreamServer:write "
-          + resourceName
-          + ": unknown resource type");
-      throw new InvalidResourceNameException(resourceName, "Invalid resource type");
-    }
-  }
-
-  @Override
-  public StreamObserver<WriteRequest> write(
-      final StreamObserver<WriteResponse> responseObserver) {
-    return new StreamObserver<WriteRequest>() {
-      String resourceName;
-      ChunkObserver chunkObserver = null;
-
-      @Override
-      public void onCompleted() {
-        // I don't expect this to be true, but hopefully it will prevent us from missing a close
-        if (chunkObserver != null) {
-          chunkObserver.onCompleted();
-          chunkObserver = null;
-        }
-      }
-
-      @Override
-      public void onError(Throwable t) {
-        if (chunkObserver != null) {
-          chunkObserver.onError(t);
-          chunkObserver = null;
-        }
-      }
-
-      void validateRequest(WriteRequest request) {
-        String requestResourceName = request.getResourceName();
-        if (!requestResourceName.isEmpty() && !resourceName.equals(requestResourceName)) {
-          logger.warning(
-              format("ByteStreamServer:write:%s: resource name (%s) does not match first request", resourceName, requestResourceName));
-          throw new IllegalArgumentException(format("Previous resource name changed while handling request. %s -> %s", resourceName, requestResourceName));
-        }
-        if (request.getWriteOffset() != chunkObserver.getCommittedSize()) {
-          logger.warning(
-              format("ByteStreamServer:write:%s: offset(%d) != committed_size(%d)", resourceName, request.getWriteOffset(), chunkObserver.getCommittedSize()));
-          throw new IllegalArgumentException("Write offset invalid: " + request.getWriteOffset());
-=======
+        }
+      }
+
       Write getBlobWrite(
           Instance instance,
           Digest digest,
@@ -588,20 +299,16 @@
           name = resourceName;
           try {
             Write write = getWrite(resourceName);
-            logger.log(java.util.logging.Level.INFO, "Registering callback for " + resourceName);
             write.addListener(
                 () -> {
                   if (!Context.current().isCancelled()) {
                     try {
-                      logger.log(java.util.logging.Level.INFO, "delivering committedSize for " + resourceName);
                       responseObserver.onNext(WriteResponse.newBuilder()
                           .setCommittedSize(write.getCommittedSize())
                           .build());
                     } catch (Throwable t) {
                       logger.log(SEVERE, "error delivering committedSize to " + resourceName, t);
                     }
-                  } else {
-                    logger.log(java.util.logging.Level.INFO, "skipped delivering committedSize to " + resourceName + " for cancelled context");
                   }
                 },
                 withCancellation.fixedContextExecutor(directExecutor()));
@@ -658,7 +365,6 @@
               writeData(data);
             }
             if (finishWrite) {
-              logger.info("closing stream due to finishWrite for " + resourceName);
               out.close();
             }
           }
@@ -666,116 +372,11 @@
           responseObserver.onError(BuildFarmInstances.toStatusException(e));
         } catch (IOException|InvalidResourceNameException e) {
           responseObserver.onError(Status.fromThrowable(e).asException());
->>>>>>> 594d4fac
-        }
-      }
-
-<<<<<<< HEAD
-        // finish write, digest compare, etc
-      }
-
-      @Override
-      public void onNext(WriteRequest request) {
-        checkState(
-            request.getFinishWrite() || request.getData().size() != 0,
-            "write onNext supplied with empty WriteRequest for " + request.getResourceName() + " at " + request.getWriteOffset());
-        if (request.getData().size() != 0) {
-          try {
-            if (chunkObserver == null) {
-              resourceName = request.getResourceName();
-              if (resourceName.isEmpty()) {
-                logger.severe("ByteStreamServer:write: resource name not specified on first write");
-                throw new InvalidResourceNameException(resourceName, "Missing resource name in request");
-              }
-              chunkObserver = getChunkObserver(resourceName);
-              // maybe remove it onCompleted...
-              Context.current().addListener(
-                  (context) -> {
-                    if (chunkObserver != null) {
-                      chunkObserver.onError(Status.CANCELLED.asRuntimeException());
-                      chunkObserver = null;
-                    }
-                  },
-                  directExecutor());
-              Futures.addCallback(chunkObserver.getCommittedFuture(), new FutureCallback<Long>() {
-                @Override
-                public void onFailure(Throwable t) {
-                  Status status = Status.fromThrowable(t);
-                  if (status.getCode() != Code.CANCELLED) {
-                    logger.log(SEVERE, format("Error During upload of %s", resourceName), t);
-                    responseObserver.onError(t);
-                  }
-                }
-
-                @Override
-                public void onSuccess(Long committedSize) {
-                  responseObserver.onNext(WriteResponse.newBuilder()
-                      .setCommittedSize(committedSize)
-                      .build());
-                  responseObserver.onCompleted();
-                }
-              });
-            }
-
-            if (chunkObserver.getCommittedSize() != 0 && request.getWriteOffset() == 0) {
-              chunkObserver.reset();
-            }
-            validateRequest(request);
-
-            CancellationListener writeInterruptListener = new CancellationListener() {
-              Thread writingThread = Thread.currentThread();
-
-              @Override
-              public void cancelled(Context context) {
-                writingThread.interrupt();
-              }
-            };
-            Context.current().addListener(writeInterruptListener, directExecutor());
-            chunkObserver.onNext(request.getData());
-            Context.current().removeListener(writeInterruptListener);
-          } catch (InstanceNotFoundException|InvalidResourceNameException e) {
-            Throwable t = Status.INVALID_ARGUMENT.withDescription(e.getLocalizedMessage()).asException();
-            if (chunkObserver != null) {
-              chunkObserver.onError(t);
-              chunkObserver = null;
-            }
-            responseObserver.onError(t);
-            return;
-          } catch (RuntimeException e) {
-            // we will receive a CANCELLED status on the write when interrupted due to cancellation
-            // we must cache that and ignore the client
-            Status status = Status.fromThrowable(e);
-            if (status.getCode() != Code.CANCELLED) {
-              responseObserver.onError(status.asException());
-            }
-            return;
-          }
-        }
-
-        if (request.getFinishWrite() && !Thread.currentThread().isInterrupted()) {
-          if (chunkObserver != null) {
-            try {
-              chunkObserver.onCompleted();
-            } catch (RuntimeException e) {
-              Status status = Status.fromThrowable(e);
-              if (status.getCode() != Code.CANCELLED) {
-                responseObserver.onError(status.asException());
-              }
-            }
-            chunkObserver = null;
-          } else if (request.getData().size() == 0) {
-            responseObserver.onNext(WriteResponse.newBuilder()
-                .setCommittedSize(0)
-                .build());
-            responseObserver.onCompleted();
-          } else {
-            responseObserver.onError(Status.INTERNAL.withDescription("ByteStreamServer:write: resource " + resourceName + " finished without a chunk observer").asException());
-          }
-        }
-=======
+        }
+      }
+
       void writeData(ByteString data) {
         try {
-          logger.log(java.util.logging.Level.INFO, "writing " + data.size() + " to " + name);
           data.writeTo(out);
         } catch (IOException e) {
           responseObserver.onError(Status.fromThrowable(e).asException());
@@ -792,16 +393,13 @@
             logger.log(SEVERE, "error closing output stream after error", e);
           }
         } else {
-          logger.log(java.util.logging.Level.INFO, "cancelling context for " + name, t);
           withCancellation.cancel(t);
         }
       }
 
       @Override
       public void onCompleted() {
-        logger.log(java.util.logging.Level.INFO, "calling completed for " + name);
         responseObserver.onCompleted();
->>>>>>> 594d4fac
       }
     };
   }
