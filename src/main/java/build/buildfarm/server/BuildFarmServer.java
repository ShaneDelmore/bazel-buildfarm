--- conflicted
+++ resolved
@@ -14,12 +14,9 @@
 
 package build.buildfarm.server;
 
-<<<<<<< HEAD
-import build.buildfarm.common.grpc.TracingMetadataUtils.ServerHeadersInterceptor;
-=======
 import static build.buildfarm.common.IOUtils.formatIOError;
 
->>>>>>> 594d4fac
+import build.buildfarm.common.grpc.TracingMetadataUtils.ServerHeadersInterceptor;
 import build.buildfarm.v1test.BuildFarmServerConfig;
 import com.google.common.io.ByteStreams;
 import com.google.devtools.common.options.OptionsParser;
@@ -156,7 +153,6 @@
     }
 
     Path configPath = Paths.get(residue.get(0));
-<<<<<<< HEAD
     BuildFarmServerOptions options = parser.getOptions(BuildFarmServerOptions.class);
 
     String session = "buildfarm-server";
@@ -167,20 +163,10 @@
     BuildFarmServer server;
     try (InputStream configInputStream = Files.newInputStream(configPath)) {
       server = new BuildFarmServer(session, toBuildFarmServerConfig(new InputStreamReader(configInputStream), options));
-    }
-    server.start();
-    server.blockUntilShutdown();
-    server.stop();
-=======
-    try (InputStream configInputStream = Files.newInputStream(configPath)) {
-      BuildFarmServer server =
-          new BuildFarmServer(
-              toBuildFarmServerConfig(
-                  new InputStreamReader(configInputStream),
-                  parser.getOptions(BuildFarmServerOptions.class)));
       configInputStream.close();
       server.start();
       server.blockUntilShutdown();
+      server.stop();
       return true;
     } catch (IOException e) {
       System.err.println("error: " + formatIOError(e));
@@ -194,6 +180,5 @@
 
   public static void main(String[] args) {
     System.exit(serverMain(args) ? 0 : 1);
->>>>>>> 594d4fac
   }
 }