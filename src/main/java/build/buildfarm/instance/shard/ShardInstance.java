// Copyright 2017 The Bazel Authors. All rights reserved.
//
// Licensed under the Apache License, Version 2.0 (the "License");
// you may not use this file except in compliance with the License.
// You may obtain a copy of the License at
//
//    http://www.apache.org/licenses/LICENSE-2.0
//
// Unless required by applicable law or agreed to in writing, software
// distributed under the License is distributed on an "AS IS" BASIS,
// WITHOUT WARRANTIES OR CONDITIONS OF ANY KIND, either express or implied.
// See the License for the specific language governing permissions and
// limitations under the License.

package build.buildfarm.instance.shard;

import static build.buildfarm.common.Actions.asExecutionStatus;
import static build.buildfarm.common.Actions.checkPreconditionFailure;
import static build.buildfarm.common.Actions.invalidActionVerboseMessage;
import static build.buildfarm.common.Errors.VIOLATION_TYPE_INVALID;
import static build.buildfarm.common.Errors.VIOLATION_TYPE_MISSING;
import static build.buildfarm.instance.shard.Util.SHARD_IS_RETRIABLE;
import static build.buildfarm.instance.shard.Util.correctMissingBlob;
import static com.google.common.base.Preconditions.checkState;
import static com.google.common.util.concurrent.Futures.addCallback;
import static com.google.common.util.concurrent.Futures.allAsList;
import static com.google.common.util.concurrent.Futures.catching;
import static com.google.common.util.concurrent.Futures.catchingAsync;
import static com.google.common.util.concurrent.Futures.immediateFailedFuture;
import static com.google.common.util.concurrent.Futures.immediateFuture;
import static com.google.common.util.concurrent.Futures.transform;
import static com.google.common.util.concurrent.Futures.transformAsync;
import static com.google.common.util.concurrent.MoreExecutors.directExecutor;
import static com.google.common.util.concurrent.MoreExecutors.listeningDecorator;
import static java.lang.String.format;
import static java.util.concurrent.Executors.newFixedThreadPool;
import static java.util.concurrent.Executors.newSingleThreadExecutor;
import static java.util.concurrent.Executors.newSingleThreadScheduledExecutor;
import static java.util.concurrent.TimeUnit.MICROSECONDS;
import static java.util.concurrent.TimeUnit.MINUTES;
import static java.util.concurrent.TimeUnit.SECONDS;
import static java.util.logging.Level.INFO;
import static net.javacrumbs.futureconverter.java8guava.FutureConverter.toCompletableFuture;
import static net.javacrumbs.futureconverter.java8guava.FutureConverter.toListenableFuture;

import build.bazel.remote.execution.v2.Action;
import build.bazel.remote.execution.v2.ActionResult;
import build.bazel.remote.execution.v2.Command;
import build.bazel.remote.execution.v2.Digest;
import build.bazel.remote.execution.v2.Directory;
import build.bazel.remote.execution.v2.DirectoryNode;
import build.bazel.remote.execution.v2.ExecuteOperationMetadata;
import build.bazel.remote.execution.v2.ExecuteResponse;
import build.bazel.remote.execution.v2.ExecutionPolicy;
import build.bazel.remote.execution.v2.ExecutionStage;
import build.bazel.remote.execution.v2.Platform;
import build.bazel.remote.execution.v2.Platform.Property;
import build.bazel.remote.execution.v2.RequestMetadata;
import build.bazel.remote.execution.v2.ResultsCachePolicy;
import build.buildfarm.backplane.Backplane;
import build.buildfarm.common.CasIndexResults;
import build.buildfarm.common.DigestUtil;
import build.buildfarm.common.DigestUtil.ActionKey;
import build.buildfarm.common.EntryLimitException;
import build.buildfarm.common.ExecutionProperties;
import build.buildfarm.common.Poller;
import build.buildfarm.common.TokenizableIterator;
import build.buildfarm.common.TreeIterator;
import build.buildfarm.common.TreeIterator.DirectoryEntry;
import build.buildfarm.common.Watcher;
import build.buildfarm.common.Write;
import build.buildfarm.common.grpc.UniformDelegateServerCallStreamObserver;
import build.buildfarm.instance.Instance;
import build.buildfarm.instance.MatchListener;
import build.buildfarm.instance.server.AbstractServerInstance;
import build.buildfarm.operations.FindOperationsResults;
import build.buildfarm.v1test.BackplaneStatus;
import build.buildfarm.v1test.ExecuteEntry;
import build.buildfarm.v1test.GetClientStartTimeResult;
import build.buildfarm.v1test.LabeledCount;
import build.buildfarm.v1test.OperationIteratorToken;
import build.buildfarm.v1test.ProfiledQueuedOperationMetadata;
import build.buildfarm.v1test.ProvisionedQueue;
import build.buildfarm.v1test.QueueEntry;
import build.buildfarm.v1test.QueueStatus;
import build.buildfarm.v1test.QueuedOperation;
import build.buildfarm.v1test.QueuedOperationMetadata;
import build.buildfarm.v1test.ShardInstanceConfig;
import build.buildfarm.v1test.Tree;
import com.github.benmanes.caffeine.cache.AsyncCache;
import com.github.benmanes.caffeine.cache.Cache;
import com.github.benmanes.caffeine.cache.Caffeine;
import com.google.common.annotations.VisibleForTesting;
import com.google.common.base.Stopwatch;
import com.google.common.base.Throwables;
import com.google.common.collect.ImmutableList;
import com.google.common.collect.Iterables;
import com.google.common.collect.Sets;
import com.google.common.io.BaseEncoding;
import com.google.common.util.concurrent.FutureCallback;
import com.google.common.util.concurrent.Futures;
import com.google.common.util.concurrent.ListenableFuture;
import com.google.common.util.concurrent.ListeningExecutorService;
import com.google.common.util.concurrent.SettableFuture;
import com.google.common.util.concurrent.UncheckedExecutionException;
import com.google.longrunning.Operation;
import com.google.protobuf.Any;
import com.google.protobuf.ByteString;
import com.google.protobuf.Duration;
import com.google.protobuf.InvalidProtocolBufferException;
import com.google.protobuf.Parser;
import com.google.protobuf.util.Durations;
import com.google.protobuf.util.Timestamps;
import com.google.rpc.PreconditionFailure;
import io.grpc.Context;
import io.grpc.Deadline;
import io.grpc.Status;
import io.grpc.Status.Code;
import io.grpc.StatusException;
import io.grpc.StatusRuntimeException;
import io.grpc.protobuf.StatusProto;
import io.grpc.stub.ServerCallStreamObserver;
import io.prometheus.client.Counter;
import io.prometheus.client.Gauge;
import io.prometheus.client.Summary;
import java.io.IOException;
import java.io.InputStream;
import java.io.OutputStream;
import java.util.ArrayDeque;
import java.util.ArrayList;
import java.util.Collections;
import java.util.Deque;
import java.util.Iterator;
import java.util.List;
import java.util.Map;
import java.util.Queue;
import java.util.Random;
import java.util.Set;
import java.util.UUID;
import java.util.concurrent.BlockingQueue;
import java.util.concurrent.CompletableFuture;
import java.util.concurrent.ConcurrentLinkedQueue;
import java.util.concurrent.ExecutionException;
import java.util.concurrent.Executor;
import java.util.concurrent.ExecutorService;
import java.util.concurrent.LinkedBlockingQueue;
import java.util.concurrent.ScheduledExecutorService;
import java.util.concurrent.TimeUnit;
import java.util.function.BiFunction;
import java.util.function.Consumer;
import java.util.function.Supplier;
import java.util.logging.Level;
import java.util.logging.Logger;
import javax.annotation.Nullable;
import javax.naming.ConfigurationException;

public class ShardInstance extends AbstractServerInstance {
  private static final Logger logger = Logger.getLogger(ShardInstance.class.getName());

  private static ListenableFuture<Void> IMMEDIATE_VOID_FUTURE = Futures.immediateFuture(null);

  private static final String TIMEOUT_OUT_OF_BOUNDS =
      "A timeout specified is out of bounds with a configured range";

  private static final int DEFAULT_MAX_LOCAL_ACTION_CACHE_SIZE = 1000000;

  // Prometheus metrics
  private static final Counter executionSuccess =
      Counter.build().name("execution_success").help("Execution success.").register();
  private static final Gauge preQueueSize =
      Gauge.build().name("pre_queue_size").help("Pre queue size.").register();

  // Metrics about the dispatched operations
  private static final Gauge dispatchedOperationsSize =
      Gauge.build()
          .name("dispatched_operations_size")
          .help("Dispatched operations size.")
          .register();
  private static final Gauge buildActionAmount =
      Gauge.build()
          .name("dispatched_operations_build_amount")
          .help("Dispatched operations build amount.")
          .register();
  private static final Gauge testActionAmount =
      Gauge.build()
          .name("dispatched_operations_test_amount")
          .help("Dispatched operations test amount.")
          .register();
  private static final Gauge unknownActionAmount =
      Gauge.build()
          .name("dispatched_operations_unknown_amount")
          .help("Dispatched operations unknown amount.")
          .register();

  private static final Gauge dispatchedOperationsFromQueue =
      Gauge.build()
          .name("dispatched_operations_from_queue_amount")
          .labelNames("queue_name")
          .help("Dispatched operations by origin queue.")
          .register();

  private static final Gauge dispatchedOperationsTools =
      Gauge.build()
          .name("dispatched_operations_tools_amount")
          .labelNames("tool_name")
          .help("Dispatched operations by tool name.")
          .register();

  private static final Gauge dispatchedOperationsMnemonics =
      Gauge.build()
          .name("dispatched_operations_mnemonics_amount")
          .labelNames("mnemonic")
          .help("Dispatched operations by action mnemonic.")
          .register();

  private static final Gauge dispatchedOperationsCommandTools =
      Gauge.build()
          .name("dispatched_operations_command_tools")
          .labelNames("tool")
          .help("Dispatched operations by command tools.")
          .register();

  private static final Gauge dispatchedOperationsTargets =
      Gauge.build()
          .name("dispatched_operations_targets_amount")
          .labelNames("target")
          .help("Dispatched operations by target.")
          .register();

  private static final Gauge dispatchedOperationsConfigs =
      Gauge.build()
          .name("dispatched_operations_config_amount")
          .labelNames("config")
          .help("Dispatched operations by config.")
          .register();

  private static final Gauge dispatchedOperationsPlatformProperties =
      Gauge.build()
          .name("dispatched_operations_platform_properties")
          .labelNames("config")
          .help("Dispatched operations by platform properties.")
          .register();

  private static final Gauge uniqueClientsAmount =
      Gauge.build()
          .name("dispatched_operations_clients_being_served")
          .help("The number of clients currently being served.")
          .register();

  private static final Gauge requeuedOperationsAmount =
      Gauge.build()
          .name("dispatched_operations_requeued_operations_amount")
          .help("The number of dispatched operations that have been requeued.")
          .register();

  // Other metrics from the backplane
  private static final Gauge workerPoolSize =
      Gauge.build().name("worker_pool_size").help("Active worker pool size.").register();
  private static final Gauge queueSize =
      Gauge.build().name("queue_size").labelNames("queue_name").help("Queue size.").register();
  private static final Gauge blockedActionsSize =
      Gauge.build().name("blocked_actions_size").help("The number of blocked actions").register();
  private static final Gauge blockedInvocationsSize =
      Gauge.build()
          .name("blocked_invocations_size")
          .help("The number of blocked invocations")
          .register();
  private static final Summary ioMetric =
      Summary.build().name("io_bytes_read").help("I/O (bytes)").register();

  private final Runnable onStop;
  private final long maxBlobSize;
  private final Backplane backplane;
  private final ReadThroughActionCache readThroughActionCache;
  private final RemoteInputStreamFactory remoteInputStreamFactory;
  private final com.google.common.cache.LoadingCache<String, Instance> workerStubs;
  private final Thread dispatchedMonitor;
  private final Duration maxActionTimeout;
  private final AsyncCache<Digest, Directory> directoryCache =
      Caffeine.newBuilder().newBuilder().maximumSize(64 * 1024).buildAsync();
  private final AsyncCache<Digest, Command> commandCache =
      Caffeine.newBuilder().newBuilder().maximumSize(64 * 1024).buildAsync();
  private final AsyncCache<Digest, Action> actionCache =
      Caffeine.newBuilder().newBuilder().maximumSize(64 * 1024).buildAsync();
  private final Cache<RequestMetadata, Boolean> recentCacheServedExecutions =
      Caffeine.newBuilder().newBuilder().maximumSize(64 * 1024).build();

  private final Random rand = new Random();
  private final Writes writes = new Writes(this::writeInstanceSupplier);
  private final int maxCpu;
  private final int maxRequeueAttempts = 5; // TODO: get from config

  private final ListeningExecutorService operationTransformService =
      listeningDecorator(newFixedThreadPool(24));
  private final ListeningExecutorService actionCacheFetchService;
  private final ScheduledExecutorService contextDeadlineScheduler =
      newSingleThreadScheduledExecutor();
  private final ExecutorService operationDeletionService = newSingleThreadExecutor();
  private final BlockingQueue transformTokensQueue = new LinkedBlockingQueue(256);
  private final boolean useDenyList;
  private Thread operationQueuer;
  private boolean stopping = false;
  private boolean stopped = true;
  private Thread prometheusMetricsThread;

  private static Duration getGrpcTimeout(ShardInstanceConfig config) {
    // return the configured
    if (config.hasGrpcTimeout()) {
      Duration configured = config.getGrpcTimeout();
      if (configured.getSeconds() > 0 || configured.getNanos() > 0) {
        return configured;
      }
    }

    // return a default
    Duration defaultDuration = Durations.fromSeconds(60);
    logger.log(
        INFO,
        String.format(
            "grpc timeout not configured.  Setting to: " + defaultDuration.getSeconds() + "s"));
    return defaultDuration;
  }

  private static Backplane createBackplane(ShardInstanceConfig config, String identifier)
      throws ConfigurationException {
    ShardInstanceConfig.BackplaneCase backplaneCase = config.getBackplaneCase();
    switch (backplaneCase) {
      default:
      case BACKPLANE_NOT_SET:
        throw new IllegalArgumentException("Shard Backplane not set in config");
      case REDIS_SHARD_BACKPLANE_CONFIG:
        return new RedisShardBackplane(
            config.getRedisShardBackplaneConfig(),
            identifier,
            ShardInstance::stripOperation,
            ShardInstance::stripQueuedOperation);
    }
  }

  public ShardInstance(
      String name,
      String identifier,
      DigestUtil digestUtil,
      ShardInstanceConfig config,
      Runnable onStop)
      throws InterruptedException, ConfigurationException {
    this(
        name,
        digestUtil,
        createBackplane(config, identifier),
        config,
        onStop,
        /* actionCacheFetchService=*/ listeningDecorator(newFixedThreadPool(24)));
  }

  private ShardInstance(
      String name,
      DigestUtil digestUtil,
      Backplane backplane,
      ShardInstanceConfig config,
      Runnable onStop,
      ListeningExecutorService actionCacheFetchService)
      throws InterruptedException, ConfigurationException {
    this(
        name,
        digestUtil,
        backplane,
        new ShardActionCache(
            DEFAULT_MAX_LOCAL_ACTION_CACHE_SIZE, backplane, actionCacheFetchService),
        config.getRunDispatchedMonitor(),
        config.getDispatchedMonitorIntervalSeconds(),
        config.getRunOperationQueuer(),
        config.getMaxBlobSize(),
        config.getMaxCpu(),
        config.getMaximumActionTimeout(),
<<<<<<< HEAD
        config.getRedisShardBackplaneConfig().getOperationQueue().getQueuesList(),
=======
        config.getRedisShardBackplaneConfig().getProvisionedQueues().getQueuesList(),
        config.getUseDenyList(),
>>>>>>> e07dd763
        onStop,
        WorkerStubs.create(digestUtil, getGrpcTimeout(config)),
        actionCacheFetchService);
  }

  public ShardInstance(
      String name,
      DigestUtil digestUtil,
      Backplane backplane,
      ReadThroughActionCache readThroughActionCache,
      boolean runDispatchedMonitor,
      int dispatchedMonitorIntervalSeconds,
      boolean runOperationQueuer,
      long maxBlobSize,
      int maxCpu,
      Duration maxActionTimeout,
      List<ProvisionedQueue> queues,
      boolean useDenyList,
      Runnable onStop,
      com.google.common.cache.LoadingCache<String, Instance> workerStubs,
      ListeningExecutorService actionCacheFetchService)
      throws InterruptedException {
    super(
        name,
        digestUtil,
        /* contentAddressableStorage=*/ null,
        /* actionCache=*/ readThroughActionCache,
        /* outstandingOperations=*/ null,
        /* completedOperations=*/ null,
        /* activeBlobWrites=*/ null);
    this.backplane = backplane;
    this.readThroughActionCache = readThroughActionCache;
    this.workerStubs = workerStubs;
    this.onStop = onStop;
    this.maxBlobSize = maxBlobSize;
    this.maxCpu = maxCpu;
    this.maxActionTimeout = maxActionTimeout;
    this.useDenyList = useDenyList;
    this.actionCacheFetchService = actionCacheFetchService;
    backplane.setOnUnsubscribe(this::stop);

    remoteInputStreamFactory =
        new RemoteInputStreamFactory(
            backplane, rand, workerStubs, this::removeMalfunctioningWorker);

    if (runDispatchedMonitor) {
      dispatchedMonitor =
          new Thread(
              new DispatchedMonitor(
                  backplane, this::requeueOperation, dispatchedMonitorIntervalSeconds));
    } else {
      dispatchedMonitor = null;
    }

    if (runOperationQueuer) {
      operationQueuer =
          new Thread(
              new Runnable() {
                Stopwatch stopwatch = Stopwatch.createUnstarted();

                ListenableFuture<Void> iterate() throws IOException, InterruptedException {
                  ensureCanQueue(stopwatch); // wait for transition to canQueue state
                  long canQueueUSecs = stopwatch.elapsed(MICROSECONDS);
                  stopwatch.stop();
                  ExecuteEntry executeEntry = backplane.deprequeueOperation();
                  stopwatch.start();
                  if (executeEntry == null) {
                    logger.log(Level.SEVERE, "OperationQueuer: Got null from deprequeue...");
                    return immediateFuture(null);
                  }
                  // half the watcher expiry, need to expose this from backplane
                  Poller poller = new Poller(Durations.fromSeconds(5));
                  String operationName = executeEntry.getOperationName();
                  poller.resume(
                      () -> {
                        try {
                          backplane.queueing(executeEntry.getOperationName());
                        } catch (IOException e) {
                          if (!stopping && !stopped) {
                            logger.log(
                                Level.SEVERE,
                                format("error polling %s for queuing", operationName),
                                e);
                          }
                          // mostly ignore, we will be stopped at some point later
                        }
                        return !stopping && !stopped;
                      },
                      () -> {},
                      Deadline.after(5, MINUTES));
                  try {
                    logger.log(Level.FINE, "queueing " + operationName);
                    ListenableFuture<Void> queueFuture = queue(executeEntry, poller);
                    addCallback(
                        queueFuture,
                        new FutureCallback<Void>() {
                          @Override
                          public void onSuccess(Void result) {
                            logger.log(Level.FINE, "successfully queued " + operationName);
                            // nothing
                          }

                          @Override
                          public void onFailure(Throwable t) {
                            logger.log(Level.SEVERE, "error queueing " + operationName, t);
                          }
                        },
                        operationTransformService);
                    long operationTransformDispatchUSecs =
                        stopwatch.elapsed(MICROSECONDS) - canQueueUSecs;
                    logger.log(
                        Level.FINE,
                        format(
                            "OperationQueuer: Dispatched To Transform %s: %dus in canQueue, %dus in transform dispatch",
                            operationName, canQueueUSecs, operationTransformDispatchUSecs));
                    return queueFuture;
                  } catch (Throwable t) {
                    poller.pause();
                    logger.log(Level.SEVERE, "error queueing " + operationName, t);
                    return immediateFuture(null);
                  }
                }

                @Override
                public void run() {
                  logger.log(Level.FINE, "OperationQueuer: Running");
                  try {
                    for (; ; ) {
                      transformTokensQueue.put(new Object());
                      stopwatch.start();
                      try {
                        iterate()
                            .addListener(
                                () -> {
                                  try {
                                    transformTokensQueue.take();
                                  } catch (InterruptedException e) {
                                    logger.log(
                                        Level.SEVERE,
                                        "interrupted while returning transform token",
                                        e);
                                  }
                                },
                                operationTransformService);
                      } catch (IOException e) {
                        transformTokensQueue.take();
                        // problems interacting with backplane
                      } finally {
                        stopwatch.reset();
                      }
                    }
                  } catch (InterruptedException e) {
                    // treat with exit
                    operationQueuer = null;
                    return;
                  } catch (Exception t) {
                    logger.log(
                        Level.SEVERE, "OperationQueuer: fatal exception during iteration", t);
                  } finally {
                    logger.log(Level.FINE, "OperationQueuer: Exiting");
                  }
                  operationQueuer = null;
                  try {
                    stop();
                  } catch (InterruptedException e) {
                    logger.log(Level.SEVERE, "interrupted while stopping instance " + getName(), e);
                  }
                }
              });
    } else {
      operationQueuer = null;
    }

    prometheusMetricsThread =
        new Thread(
            () -> {
              while (!Thread.currentThread().isInterrupted()) {
                try {
                  TimeUnit.SECONDS.sleep(30);
                  BackplaneStatus backplaneStatus = backplaneStatus();
                  workerPoolSize.set(backplaneStatus.getActiveWorkersCount());
                  dispatchedOperationsSize.set(backplaneStatus.getDispatchedOperations().getSize());
                  preQueueSize.set(backplaneStatus.getPrequeue().getSize());
                  updateQueueSizes(backplaneStatus.getOperationQueue().getProvisionsList());
                  blockedActionsSize.set(backplaneStatus.getBlockedActionsSize());
                  blockedInvocationsSize.set(backplaneStatus.getBlockedInvocationsSize());
                  buildActionAmount.set(
                      backplaneStatus.getDispatchedOperations().getBuildActionAmount());
                  testActionAmount.set(
                      backplaneStatus.getDispatchedOperations().getTestActionAmount());
                  unknownActionAmount.set(
                      backplaneStatus.getDispatchedOperations().getUnknownActionAmount());
                  updateLabelCount(
                      backplaneStatus.getDispatchedOperations().getFromQueuesList(),
                      dispatchedOperationsFromQueue);
                  updateLabelCount(
                      backplaneStatus.getDispatchedOperations().getToolsList(),
                      dispatchedOperationsTools);
                  updateLabelCount(
                      backplaneStatus.getDispatchedOperations().getActionMnemonicsList(),
                      dispatchedOperationsMnemonics);
                  updateLabelCount(
                      backplaneStatus.getDispatchedOperations().getCommandToolsList(),
                      dispatchedOperationsCommandTools);
                  updateLabelCount(
                      backplaneStatus.getDispatchedOperations().getTargetIdsList(),
                      dispatchedOperationsTargets);
                  updateLabelCount(
                      backplaneStatus.getDispatchedOperations().getConfigIdsList(),
                      dispatchedOperationsConfigs);
                  updateLabelCount(
                      backplaneStatus.getDispatchedOperations().getPlatformPropertiesList(),
                      dispatchedOperationsPlatformProperties);
                  uniqueClientsAmount.set(
                      backplaneStatus.getDispatchedOperations().getUniqueClientsAmount());
                  requeuedOperationsAmount.set(
                      backplaneStatus.getDispatchedOperations().getRequeuedOperationsAmount());
                } catch (InterruptedException e) {
                  Thread.currentThread().interrupt();
                  break;
                } catch (Exception e) {
                  logger.log(Level.SEVERE, "Could not update RedisShardBackplane metrics", e);
                }
              }
            },
            "Prometheus Metrics Collector");
  }

  private void updateLabelCount(List<LabeledCount> list, Gauge gauge) {
    for (LabeledCount label : list) {
      gauge.labels(label.getName()).set(label.getSize());
    }
  }

  private void updateQueueSizes(List<QueueStatus> queues) {
    if (queueSize != null) {
      for (QueueStatus queueStatus : queues) {
        queueSize.labels(queueStatus.getName()).set(queueStatus.getSize());
      }
    }
  }

  private void ensureCanQueue(Stopwatch stopwatch) throws IOException, InterruptedException {
    while (!backplane.canQueue()) {
      stopwatch.stop();
      TimeUnit.MILLISECONDS.sleep(100);
      stopwatch.start();
    }
  }

  @Override
  public void start(String publicName) {
    stopped = false;
    try {
      backplane.start(publicName);
    } catch (IOException e) {
      throw new RuntimeException(e);
    } catch (RuntimeException e) {
      try {
        stop();
      } catch (InterruptedException intEx) {
        e.addSuppressed(intEx);
      }
      throw e;
    }
    if (dispatchedMonitor != null) {
      dispatchedMonitor.start();
    }
    if (operationQueuer != null) {
      operationQueuer.start();
    }

    if (prometheusMetricsThread != null) {
      prometheusMetricsThread.start();
    }
  }

  @Override
  public void stop() throws InterruptedException {
    if (stopped || stopping) {
      return;
    }
    stopping = true;
    logger.log(Level.FINE, format("Instance %s is stopping", getName()));
    if (operationQueuer != null) {
      operationQueuer.stop();
    }
    if (dispatchedMonitor != null) {
      dispatchedMonitor.interrupt();
    }
    if (prometheusMetricsThread != null) {
      prometheusMetricsThread.interrupt();
    }
    contextDeadlineScheduler.shutdown();
    operationDeletionService.shutdown();
    operationTransformService.shutdown();
    actionCacheFetchService.shutdown();
    onStop.run();
    backplane.stop();
    if (!contextDeadlineScheduler.awaitTermination(10, SECONDS)) {
      logger.log(
          Level.SEVERE,
          "Could not shut down operation deletion service, some operations may be zombies");
    }
    if (!operationDeletionService.awaitTermination(10, SECONDS)) {
      logger.log(
          Level.SEVERE,
          "Could not shut down operation deletion service, some operations may be zombies");
    }
    operationDeletionService.shutdownNow();
    if (!operationTransformService.awaitTermination(10, SECONDS)) {
      logger.log(Level.SEVERE, "Could not shut down operation transform service");
    }
    operationTransformService.shutdownNow();
    if (!actionCacheFetchService.awaitTermination(10, SECONDS)) {
      logger.log(Level.SEVERE, "Could not shut down action cache fetch service");
    }
    actionCacheFetchService.shutdownNow();
    workerStubs.invalidateAll();
    logger.log(Level.FINE, format("Instance %s has been stopped", getName()));
    stopping = false;
    stopped = true;
  }

  @Override
  public ListenableFuture<Iterable<Digest>> findMissingBlobs(
      Iterable<Digest> blobDigests, RequestMetadata requestMetadata) {
    try {
      if (inDenyList(requestMetadata)) {
        // hacks for bazel where findMissingBlobs retry exhaustion throws RuntimeException
        // TODO change this back to a transient when #10663 is landed
        return immediateFuture(ImmutableList.of());
        /*
        return immediateFailedFuture(Status.UNAVAILABLE
            .withDescription("The action associated with this request is forbidden")
            .asException());
            */
      }
    } catch (IOException e) {
      return immediateFailedFuture(Status.fromThrowable(e).asException());
    }

    Iterable<Digest> nonEmptyDigests =
        Iterables.filter(blobDigests, (digest) -> digest.getSizeBytes() > 0);
    if (Iterables.isEmpty(nonEmptyDigests)) {
      return immediateFuture(ImmutableList.of());
    }

    Deque<String> workers;
    try {
      Set<String> workerSet = backplane.getWorkers();
      List<String> workersList;
      synchronized (workerSet) {
        workersList = new ArrayList<>(workerSet);
      }
      Collections.shuffle(workersList, rand);
      workers = new ArrayDeque(workersList);
    } catch (IOException e) {
      return immediateFailedFuture(Status.fromThrowable(e).asException());
    }

    if (workers.isEmpty()) {
      return immediateFuture(nonEmptyDigests);
    }

    SettableFuture<Iterable<Digest>> missingDigestsFuture = SettableFuture.create();
    findMissingBlobsOnWorker(
        UUID.randomUUID().toString(),
        nonEmptyDigests,
        workers,
        ImmutableList.builder(),
        Iterables.size(nonEmptyDigests),
        Context.current().fixedContextExecutor(directExecutor()),
        missingDigestsFuture,
        requestMetadata);
    return missingDigestsFuture;
  }

  class FindMissingResponseEntry {
    final String worker;
    final long elapsedMicros;
    final Throwable exception;
    final int stillMissingAfter;

    FindMissingResponseEntry(
        String worker, long elapsedMicros, Throwable exception, int stillMissingAfter) {
      this.worker = worker;
      this.elapsedMicros = elapsedMicros;
      this.exception = exception;
      this.stillMissingAfter = stillMissingAfter;
    }
  }

  private void findMissingBlobsOnWorker(
      String requestId,
      Iterable<Digest> blobDigests,
      Deque<String> workers,
      ImmutableList.Builder<FindMissingResponseEntry> responses,
      int originalSize,
      Executor executor,
      SettableFuture<Iterable<Digest>> missingDigestsFuture,
      RequestMetadata requestMetadata) {
    String worker = workers.removeFirst();
    ListenableFuture<Iterable<Digest>> workerMissingBlobsFuture =
        workerStub(worker).findMissingBlobs(blobDigests, requestMetadata);

    Stopwatch stopwatch = Stopwatch.createStarted();
    addCallback(
        workerMissingBlobsFuture,
        new FutureCallback<Iterable<Digest>>() {
          @Override
          public void onSuccess(Iterable<Digest> missingDigests) {
            if (Iterables.isEmpty(missingDigests) || workers.isEmpty()) {
              missingDigestsFuture.set(missingDigests);
            } else {
              responses.add(
                  new FindMissingResponseEntry(
                      worker,
                      stopwatch.elapsed(MICROSECONDS),
                      null,
                      Iterables.size(missingDigests)));
              findMissingBlobsOnWorker(
                  requestId,
                  missingDigests,
                  workers,
                  responses,
                  originalSize,
                  executor,
                  missingDigestsFuture,
                  requestMetadata);
            }
          }

          @Override
          public void onFailure(Throwable t) {
            responses.add(
                new FindMissingResponseEntry(
                    worker, stopwatch.elapsed(MICROSECONDS), t, Iterables.size(blobDigests)));
            Status status = Status.fromThrowable(t);
            if (status.getCode() == Code.UNAVAILABLE || status.getCode() == Code.UNIMPLEMENTED) {
              removeMalfunctioningWorker(worker, t, "findMissingBlobs(" + requestId + ")");
            } else if (status.getCode() == Code.DEADLINE_EXCEEDED) {
              for (FindMissingResponseEntry response : responses.build()) {
                logger.log(
                    response.exception == null ? Level.WARNING : Level.SEVERE,
                    format(
                        "DEADLINE_EXCEEDED: findMissingBlobs(%s) %s: %d remaining of %d %dus%s",
                        requestId,
                        response.worker,
                        response.stillMissingAfter,
                        originalSize,
                        response.elapsedMicros,
                        response.exception != null ? ": " + response.exception.toString() : ""));
              }
              missingDigestsFuture.setException(status.asException());
            } else if (status.getCode() == Code.CANCELLED
                || Context.current().isCancelled()
                || !SHARD_IS_RETRIABLE.test(status)) {
              // do nothing further if we're cancelled
              missingDigestsFuture.setException(status.asException());
            } else {
              // why not, always
              workers.addLast(worker);
            }

            if (!missingDigestsFuture.isDone()) {
              if (workers.isEmpty()) {
                missingDigestsFuture.set(blobDigests);
              } else {
                findMissingBlobsOnWorker(
                    requestId,
                    blobDigests,
                    workers,
                    responses,
                    originalSize,
                    executor,
                    missingDigestsFuture,
                    requestMetadata);
              }
            }
          }
        },
        executor);
  }

  private void fetchBlobFromWorker(
      Digest blobDigest,
      Deque<String> workers,
      long offset,
      long count,
      ServerCallStreamObserver<ByteString> blobObserver,
      RequestMetadata requestMetadata) {
    String worker = workers.removeFirst();
    workerStub(worker)
        .getBlob(
            blobDigest,
            offset,
            count,
            new UniformDelegateServerCallStreamObserver<ByteString>(blobObserver) {
              long received = 0;

              @Override
              public void onNext(ByteString nextChunk) {
                blobObserver.onNext(nextChunk);
                received += nextChunk.size();
                ioMetric.observe(received);
              }

              @Override
              public void onError(Throwable t) {
                Status status = Status.fromThrowable(t);
                if (status.getCode() == Code.UNAVAILABLE
                    || status.getCode() == Code.UNIMPLEMENTED) {
                  removeMalfunctioningWorker(
                      worker, t, "getBlob(" + DigestUtil.toString(blobDigest) + ")");
                } else if (status.getCode() == Code.NOT_FOUND) {
                  logger.log(
                      Level.FINE, worker + " did not contain " + DigestUtil.toString(blobDigest));
                  // ignore this, the worker will update the backplane eventually
                } else if (status.getCode() != Code.DEADLINE_EXCEEDED
                    && SHARD_IS_RETRIABLE.test(status)) {
                  // why not, always
                  workers.addLast(worker);
                } else {
                  blobObserver.onError(t);
                  return;
                }

                if (workers.isEmpty()) {
                  blobObserver.onError(Status.NOT_FOUND.asException());
                } else {
                  if (count < received) {
                    blobObserver.onError(
                        new IllegalArgumentException(
                            format("count (%d) < received (%d)", count, received)));
                  } else {
                    long nextCount = count - received;
                    if (nextCount == 0) {
                      // be gracious and terminate the blobObserver here
                      onCompleted();
                    } else {
                      try {
                        fetchBlobFromWorker(
                            blobDigest,
                            workers,
                            offset + received,
                            nextCount,
                            blobObserver,
                            requestMetadata);
                      } catch (Exception e) {
                        blobObserver.onError(e);
                      }
                    }
                  }
                }
              }

              @Override
              public void onCompleted() {
                blobObserver.onCompleted();
              }
            },
            requestMetadata);
  }

  @Override
  public void getBlob(
      Digest blobDigest,
      long offset,
      long count,
      ServerCallStreamObserver<ByteString> blobObserver,
      RequestMetadata requestMetadata) {
    List<String> workersList;
    Set<String> workerSet;
    Set<String> locationSet;
    try {
      workerSet = backplane.getWorkers();
      locationSet = backplane.getBlobLocationSet(blobDigest);
      synchronized (workerSet) {
        workersList = new ArrayList<>(Sets.intersection(locationSet, workerSet));
      }
    } catch (IOException e) {
      blobObserver.onError(e);
      return;
    }
    boolean emptyWorkerList = workersList.isEmpty();
    final ListenableFuture<List<String>> populatedWorkerListFuture;
    if (emptyWorkerList) {
      logger.log(
          Level.FINE,
          format(
              "worker list was initially empty for %s, attempting to correct",
              DigestUtil.toString(blobDigest)));
      populatedWorkerListFuture =
          transform(
              correctMissingBlob(
                  backplane,
                  workerSet,
                  locationSet,
                  this::workerStub,
                  blobDigest,
                  directExecutor(),
                  RequestMetadata.getDefaultInstance()),
              (foundOnWorkers) -> {
                logger.log(
                    Level.FINE,
                    format(
                        "worker list was corrected for %s to be %s",
                        DigestUtil.toString(blobDigest), foundOnWorkers.toString()));
                Iterables.addAll(workersList, foundOnWorkers);
                return workersList;
              },
              directExecutor());
    } else {
      populatedWorkerListFuture = immediateFuture(workersList);
    }

    Context ctx = Context.current();
    ServerCallStreamObserver<ByteString> chunkObserver =
        new UniformDelegateServerCallStreamObserver<ByteString>(blobObserver) {
          boolean triedCheck = emptyWorkerList;

          @Override
          public void onNext(ByteString nextChunk) {
            blobObserver.onNext(nextChunk);
          }

          @Override
          public void onError(Throwable t) {
            Status status = Status.fromThrowable(t);
            if (status.getCode() == Code.NOT_FOUND && !triedCheck) {
              triedCheck = true;
              workersList.clear();
              final ListenableFuture<List<String>> workersListFuture;
              logger.log(
                  Level.FINE,
                  format(
                      "worker list was depleted for %s, attempting to correct",
                      DigestUtil.toString(blobDigest)));
              workersListFuture =
                  transform(
                      correctMissingBlob(
                          backplane,
                          workerSet,
                          locationSet,
                          ShardInstance.this::workerStub,
                          blobDigest,
                          directExecutor(),
                          RequestMetadata.getDefaultInstance()),
                      (foundOnWorkers) -> {
                        logger.log(
                            Level.FINE,
                            format(
                                "worker list was corrected after depletion for %s to be %s",
                                DigestUtil.toString(blobDigest), foundOnWorkers.toString()));
                        Iterables.addAll(workersList, foundOnWorkers);
                        return workersList;
                      },
                      directExecutor());
              final ServerCallStreamObserver<ByteString> checkedChunkObserver = this;
              addCallback(
                  workersListFuture,
                  new WorkersCallback(rand) {
                    @Override
                    public void onQueue(Deque<String> workers) {
                      ctx.run(
                          () ->
                              fetchBlobFromWorker(
                                  blobDigest,
                                  workers,
                                  offset,
                                  count,
                                  checkedChunkObserver,
                                  requestMetadata));
                    }

                    @Override
                    public void onFailure(Throwable t) {
                      blobObserver.onError(t);
                    }
                  },
                  directExecutor());
            } else {
              blobObserver.onError(t);
            }
          }

          @Override
          public void onCompleted() {
            blobObserver.onCompleted();
          }
        };
    addCallback(
        populatedWorkerListFuture,
        new WorkersCallback(rand) {
          @Override
          public void onQueue(Deque<String> workers) {
            ctx.run(
                () ->
                    fetchBlobFromWorker(
                        blobDigest, workers, offset, count, chunkObserver, requestMetadata));
          }

          @Override
          public void onFailure(Throwable t) {
            blobObserver.onError(t);
          }
        },
        directExecutor());
  }

  public abstract static class WorkersCallback implements FutureCallback<List<String>> {
    private final Random rand;

    public WorkersCallback(Random rand) {
      this.rand = rand;
    }

    @Override
    public void onSuccess(List<String> workersList) {
      if (workersList.isEmpty()) {
        onFailure(Status.NOT_FOUND.asException());
      } else {
        Collections.shuffle(workersList, rand);
        onQueue(new ArrayDeque<String>(workersList));
      }
    }

    protected abstract void onQueue(Deque<String> workers);
  }

  private Instance writeInstanceSupplier() {
    String worker = getRandomWorker();
    return workerStub(worker);
  }

  String getRandomWorker() {
    Set<String> workerSet;
    try {
      workerSet = backplane.getWorkers();
    } catch (IOException e) {
      throw Status.fromThrowable(e).asRuntimeException();
    }
    synchronized (workerSet) {
      if (workerSet.isEmpty()) {
        throw Status.UNAVAILABLE.withDescription("no available workers").asRuntimeException();
      }
      int index = rand.nextInt(workerSet.size());
      // best case no allocation average n / 2 selection
      Iterator<String> iter = workerSet.iterator();
      String worker = null;
      while (iter.hasNext() && index-- >= 0) {
        worker = iter.next();
      }
      return worker;
    }
  }

  private Instance workerStub(String worker) {
    try {
      return workerStubs.get(worker);
    } catch (ExecutionException e) {
      logger.log(Level.SEVERE, "error getting worker stub for " + worker, e);
      throw new IllegalStateException("stub instance creation must not fail");
    }
  }

  @Override
  public InputStream newBlobInput(
      Digest digest,
      long offset,
      long deadlineAfter,
      TimeUnit deadlineAfterUnits,
      RequestMetadata requestMetadata)
      throws IOException {
    try {
      return remoteInputStreamFactory.newInput(
          digest, offset, deadlineAfter, deadlineAfterUnits, requestMetadata);
    } catch (InterruptedException e) {
      throw new IOException(e);
    }
  }

  @Override
  public Write getBlobWrite(Digest digest, UUID uuid, RequestMetadata requestMetadata)
      throws EntryLimitException {
    try {
      if (inDenyList(requestMetadata)) {
        throw Status.UNAVAILABLE.withDescription(BLOCK_LIST_ERROR).asRuntimeException();
      }
    } catch (IOException e) {
      throw Status.fromThrowable(e).asRuntimeException();
    }
    if (maxBlobSize > 0 && digest.getSizeBytes() > maxBlobSize) {
      throw new EntryLimitException(digest.getSizeBytes(), maxBlobSize);
    }
    // FIXME small blob write to proto cache
    return writes.get(digest, uuid, requestMetadata);
  }

  protected int getTreeDefaultPageSize() {
    return 1024;
  }

  protected int getTreeMaxPageSize() {
    return 1024;
  }

  protected TokenizableIterator<DirectoryEntry> createTreeIterator(
      String reason, Digest rootDigest, String pageToken) {
    return new TreeIterator(
        (directoryBlobDigest) -> {
          try {
            return catching(
                    expectDirectory(
                        reason,
                        directoryBlobDigest,
                        directExecutor(),
                        RequestMetadata.getDefaultInstance()),
                    Exception.class,
                    (t) -> {
                      logger.log(
                          Level.SEVERE,
                          format(
                              "transformQueuedOperation(%s): error fetching directory %s",
                              reason, DigestUtil.toString(directoryBlobDigest)),
                          t);
                      return null;
                    },
                    directExecutor())
                .get();
          } catch (ExecutionException e) {
            Throwable cause = e.getCause();
            Throwables.throwIfUnchecked(cause);
            throw new UncheckedExecutionException(cause);
          } catch (InterruptedException e) {
            Thread.currentThread().interrupt();
            return null;
          }
        },
        rootDigest,
        pageToken);
  }

  abstract static class TreeCallback implements FutureCallback<DirectoryEntry> {
    private final SettableFuture<Void> future;

    TreeCallback(SettableFuture<Void> future) {
      this.future = future;
    }

    protected abstract void onDirectory(Digest digest, Directory directory);

    abstract boolean next();

    @Override
    public void onSuccess(DirectoryEntry entry) {
      if (entry.getDirectory() != null) {
        onDirectory(entry.getDigest(), entry.getDirectory());
      }
      if (!next()) {
        future.set(null);
      }
    }

    @Override
    public void onFailure(Throwable t) {
      future.setException(t);
    }
  }

  @Override
  protected ListenableFuture<Tree> getTreeFuture(
      String reason, Digest inputRoot, ExecutorService service, RequestMetadata requestMetadata) {
    SettableFuture<Void> future = SettableFuture.create();
    Tree.Builder tree = Tree.newBuilder().setRootDigest(inputRoot);
    Set<Digest> digests = Sets.newConcurrentHashSet();
    Queue<Digest> remaining = new ConcurrentLinkedQueue();
    remaining.offer(inputRoot);
    Context ctx = Context.current();
    TreeCallback callback =
        new TreeCallback(future) {
          @Override
          protected void onDirectory(Digest digest, Directory directory) {
            tree.putDirectories(digest.getHash(), directory);
            for (DirectoryNode childNode : directory.getDirectoriesList()) {
              Digest child = childNode.getDigest();
              if (digests.add(child)) {
                remaining.offer(child);
              }
            }
          }

          @Override
          boolean next() {
            Digest nextDigest = remaining.poll();
            if (!future.isDone() && nextDigest != null) {
              ctx.run(
                  () ->
                      addCallback(
                          transform(
                              expectDirectory(reason, nextDigest, service, requestMetadata),
                              directory -> new DirectoryEntry(nextDigest, directory),
                              service),
                          this,
                          service));
              return true;
            }
            return false;
          }
        };
    callback.next();
    return transform(future, (result) -> tree.build(), service);
  }

  private static <V> ListenableFuture<V> notFoundNull(ListenableFuture<V> value) {
    return catchingAsync(
        value,
        Throwable.class,
        (t) -> {
          Status status = Status.fromThrowable(t);
          if (status.getCode() == Code.NOT_FOUND) {
            return immediateFuture(null);
          }
          return immediateFailedFuture(t);
        },
        directExecutor());
  }

  ListenableFuture<Directory> expectDirectory(
      String reason,
      Digest directoryBlobDigest,
      Executor executor,
      RequestMetadata requestMetadata) {
    if (directoryBlobDigest.getSizeBytes() == 0) {
      return immediateFuture(Directory.getDefaultInstance());
    }

    BiFunction<Digest, Executor, CompletableFuture<Directory>> getCallback =
        new BiFunction<Digest, Executor, CompletableFuture<Directory>>() {
          @Override
          public CompletableFuture<Directory> apply(Digest digest, Executor executor) {
            logger.log(
                Level.FINE,
                format(
                    "transformQueuedOperation(%s): fetching directory %s",
                    reason, DigestUtil.toString(directoryBlobDigest)));

            Supplier<ListenableFuture<Directory>> fetcher =
                () ->
                    notFoundNull(
                        expect(directoryBlobDigest, Directory.parser(), executor, requestMetadata));
            return toCompletableFuture(fetcher.get());
          }
        };

    return toListenableFuture(directoryCache.get(directoryBlobDigest, getCallback));
  }

  @Override
  protected <T> ListenableFuture<T> expect(
      Digest digest, Parser<T> parser, Executor executor, RequestMetadata requestMetadata) {
    Context.CancellableContext withDeadline =
        Context.current().withDeadlineAfter(60, SECONDS, contextDeadlineScheduler);
    Context previousContext = withDeadline.attach();
    try {
      ListenableFuture<T> future = super.expect(digest, parser, executor, requestMetadata);
      future.addListener(() -> withDeadline.cancel(null), directExecutor());
      return future;
    } catch (RuntimeException e) {
      withDeadline.cancel(null);
      throw e;
    } finally {
      withDeadline.detach(previousContext);
    }
  }

  ListenableFuture<Command> expectCommand(
      Digest commandBlobDigest, Executor executor, RequestMetadata requestMetadata) {
    BiFunction<Digest, Executor, CompletableFuture<Command>> getCallback =
        new BiFunction<Digest, Executor, CompletableFuture<Command>>() {
          @Override
          public CompletableFuture<Command> apply(Digest digest, Executor executor) {
            Supplier<ListenableFuture<Command>> fetcher =
                () ->
                    notFoundNull(
                        expect(commandBlobDigest, Command.parser(), executor, requestMetadata));
            return toCompletableFuture(fetcher.get());
          }
        };

    return toListenableFuture(commandCache.get(commandBlobDigest, getCallback));
  }

  ListenableFuture<Action> expectAction(
      Digest actionBlobDigest, Executor executor, RequestMetadata requestMetadata) {
    BiFunction<Digest, Executor, CompletableFuture<Action>> getCallback =
        new BiFunction<Digest, Executor, CompletableFuture<Action>>() {
          @Override
          public CompletableFuture<Action> apply(Digest digest, Executor executor) {
            Supplier<ListenableFuture<Action>> fetcher =
                () ->
                    notFoundNull(
                        expect(actionBlobDigest, Action.parser(), executor, requestMetadata));
            return toCompletableFuture(fetcher.get());
          }
        };

    return toListenableFuture(actionCache.get(actionBlobDigest, getCallback));
  }

  private void removeMalfunctioningWorker(String worker, Throwable t, String context) {
    try {
      if (backplane.removeWorker(worker, format("%s: %s", context, t.getMessage()))) {
        logger.log(
            Level.WARNING,
            format("Removed worker '%s' during(%s) due to exception", worker, context),
            t);
      }
    } catch (IOException e) {
      throw Status.fromThrowable(e).asRuntimeException();
    }

    workerStubs.invalidate(worker);
  }

  @Override
  public Write getOperationStreamWrite(String name) {
    throw new UnsupportedOperationException();
  }

  @Override
  public InputStream newOperationStreamInput(
      String name,
      long offset,
      long deadlineAfter,
      TimeUnit deadlineAfterUnits,
      RequestMetadata requestMetadata) {
    throw new UnsupportedOperationException();
  }

  private ListenableFuture<QueuedOperation> buildQueuedOperation(
      String operationName,
      Action action,
      ExecutorService service,
      RequestMetadata requestMetadata) {
    QueuedOperation.Builder queuedOperationBuilder = QueuedOperation.newBuilder().setAction(action);
    return transformQueuedOperation(
        operationName,
        action,
        action.getCommandDigest(),
        action.getInputRootDigest(),
        queuedOperationBuilder,
        service,
        requestMetadata);
  }

  private QueuedOperationMetadata buildQueuedOperationMetadata(
      ExecuteOperationMetadata executeOperationMetadata,
      RequestMetadata requestMetadata,
      QueuedOperation queuedOperation) {
    return QueuedOperationMetadata.newBuilder()
        .setExecuteOperationMetadata(
            executeOperationMetadata.toBuilder().setStage(ExecutionStage.Value.QUEUED))
        .setRequestMetadata(requestMetadata)
        .setQueuedOperationDigest(getDigestUtil().compute(queuedOperation))
        .build();
  }

  private ListenableFuture<QueuedOperation> transformQueuedOperation(
      String operationName,
      Action action,
      Digest commandDigest,
      Digest inputRootDigest,
      QueuedOperation.Builder queuedOperationBuilder,
      ExecutorService service,
      RequestMetadata requestMetadata) {
    return transform(
        allAsList(
            transform(
                expectCommand(commandDigest, service, requestMetadata),
                (command) -> {
                  logger.log(
                      Level.FINE,
                      format("transformQueuedOperation(%s): fetched command", operationName));
                  if (command != null) {
                    queuedOperationBuilder.setCommand(command);
                  }
                  return queuedOperationBuilder;
                },
                service),
            transform(
                getTreeFuture(operationName, inputRootDigest, service, requestMetadata),
                queuedOperationBuilder::setTree,
                service)),
        (result) -> queuedOperationBuilder.setAction(action).build(),
        service);
  }

  protected Operation createOperation(ActionKey actionKey) {
    throw new UnsupportedOperationException();
  }

  private static final class QueuedOperationResult {
    public final QueueEntry entry;
    public final QueuedOperationMetadata metadata;

    QueuedOperationResult(QueueEntry entry, QueuedOperationMetadata metadata) {
      this.entry = entry;
      this.metadata = metadata;
    }
  }

  ExecuteOperationMetadata executeOperationMetadata(
      ExecuteEntry executeEntry, ExecutionStage.Value stage) {
    return ExecuteOperationMetadata.newBuilder()
        .setActionDigest(executeEntry.getActionDigest())
        .setStdoutStreamName(executeEntry.getStdoutStreamName())
        .setStderrStreamName(executeEntry.getStderrStreamName())
        .setStage(stage)
        .build();
  }

  private ListenableFuture<QueuedOperationResult> uploadQueuedOperation(
      QueuedOperation queuedOperation, ExecuteEntry executeEntry, ExecutorService service)
      throws EntryLimitException {
    ByteString queuedOperationBlob = queuedOperation.toByteString();
    Digest queuedOperationDigest = getDigestUtil().compute(queuedOperationBlob);
    QueuedOperationMetadata metadata =
        QueuedOperationMetadata.newBuilder()
            .setExecuteOperationMetadata(
                executeOperationMetadata(executeEntry, ExecutionStage.Value.QUEUED))
            .setQueuedOperationDigest(queuedOperationDigest)
            .build();
    QueueEntry entry =
        QueueEntry.newBuilder()
            .setExecuteEntry(executeEntry)
            .setQueuedOperationDigest(queuedOperationDigest)
            .setPlatform(queuedOperation.getCommand().getPlatform())
            .build();
    return transform(
        writeBlobFuture(
            queuedOperationDigest, queuedOperationBlob, executeEntry.getRequestMetadata()),
        (committedSize) -> new QueuedOperationResult(entry, metadata),
        service);
  }

  private ListenableFuture<Long> writeBlobFuture(
      Digest digest, ByteString content, RequestMetadata requestMetadata)
      throws EntryLimitException {
    checkState(digest.getSizeBytes() == content.size());
    SettableFuture<Long> writtenFuture = SettableFuture.create();
    Write write = getBlobWrite(digest, UUID.randomUUID(), requestMetadata);
    addCallback(
        write.getFuture(),
        new FutureCallback<Long>() {
          @Override
          public void onSuccess(Long committedSize) {
            writtenFuture.set(committedSize);
          }

          @Override
          public void onFailure(Throwable t) {
            writtenFuture.setException(t);
          }
        },
        directExecutor());
    try (OutputStream out = write.getOutput(60, SECONDS, () -> {})) {
      content.writeTo(out);
    } catch (IOException e) {
      // if the stream is complete already, we will have already set the future value
      writtenFuture.setException(e);
    }
    return writtenFuture;
  }

  private ListenableFuture<QueuedOperation> buildQueuedOperation(
      String operationName,
      Digest actionDigest,
      ExecutorService service,
      RequestMetadata requestMetadata) {
    return transformAsync(
        expectAction(actionDigest, service, requestMetadata),
        (action) -> {
          if (action == null) {
            return immediateFuture(QueuedOperation.getDefaultInstance());
          }
          return buildQueuedOperation(operationName, action, service, requestMetadata);
        },
        service);
  }

  @Override
  protected void validatePlatform(
      Platform platform, PreconditionFailure.Builder preconditionFailure) {
    int minCores = 0;
    int maxCores = -1;

    // check that the platform properties correspond to valid provisions for the OperationQeueue.
    // if the operation is eligible to be put anywhere in the OperationQueue, it passes validation.
    boolean validForOperationQueue =
        backplane.propertiesEligibleForQueue(platform.getPropertiesList());
    if (!validForOperationQueue) {
      preconditionFailure
          .addViolationsBuilder()
          .setType(VIOLATION_TYPE_INVALID)
          .setSubject(INVALID_PLATFORM)
          .setDescription(
              format(
                  "properties are not valid for queue eligibility: %s",
                  platform.getPropertiesList()));
    }

    for (Property property : platform.getPropertiesList()) {
      /* FIXME generalize with config */
      if (property.getName().equals(ExecutionProperties.MIN_CORES)
          || property.getName().equals(ExecutionProperties.MAX_CORES)) {
        try {
          int intValue = Integer.parseInt(property.getValue());
          if (intValue <= 0 || intValue > maxCpu) {
            preconditionFailure
                .addViolationsBuilder()
                .setType(VIOLATION_TYPE_INVALID)
                .setSubject(INVALID_PLATFORM)
                .setDescription(
                    format(
                        "property '%s' value was out of range: %d", property.getName(), intValue));
          }
          if (property.getName().equals("min-cores")) {
            minCores = intValue;
          } else {
            maxCores = intValue;
          }
        } catch (NumberFormatException e) {
          preconditionFailure
              .addViolationsBuilder()
              .setType(VIOLATION_TYPE_INVALID)
              .setSubject(INVALID_PLATFORM)
              .setDescription(
                  format(
                      "property '%s' value was not a valid integer: %s",
                      property.getName(), property.getValue()));
        }
      }
    }
    if (maxCores != -1 && minCores > 0 && maxCores < minCores) {
      preconditionFailure
          .addViolationsBuilder()
          .setType(VIOLATION_TYPE_INVALID)
          .setSubject(INVALID_PLATFORM)
          .setDescription(
              format(
                  "%s (%d) must be >= %s (%d)",
                  ExecutionProperties.MAX_CORES,
                  maxCores,
                  ExecutionProperties.MIN_CORES,
                  minCores));
    }
  }

  private boolean hasMaxActionTimeout() {
    return maxActionTimeout.getSeconds() > 0 || maxActionTimeout.getNanos() > 0;
  }

  @Override
  protected void validateAction(
      Action action,
      @Nullable Command command,
      Map<Digest, Directory> directoriesIndex,
      Consumer<Digest> onInputDigest,
      PreconditionFailure.Builder preconditionFailure) {
    if (action.hasTimeout() && hasMaxActionTimeout()) {
      Duration timeout = action.getTimeout();
      if (timeout.getSeconds() > maxActionTimeout.getSeconds()
          || (timeout.getSeconds() == maxActionTimeout.getSeconds()
              && timeout.getNanos() > maxActionTimeout.getNanos())) {
        preconditionFailure
            .addViolationsBuilder()
            .setType(VIOLATION_TYPE_INVALID)
            .setSubject(Durations.toString(timeout) + " > " + Durations.toString(maxActionTimeout))
            .setDescription(TIMEOUT_OUT_OF_BOUNDS);
      }
    }

    super.validateAction(action, command, directoriesIndex, onInputDigest, preconditionFailure);
  }

  private ListenableFuture<Void> validateAndRequeueOperation(
      Operation operation, QueueEntry queueEntry) {
    ExecuteEntry executeEntry = queueEntry.getExecuteEntry();
    String operationName = executeEntry.getOperationName();
    checkState(operationName.equals(operation.getName()));
    RequestMetadata requestMetadata = executeEntry.getRequestMetadata();
    ListenableFuture<QueuedOperation> fetchQueuedOperationFuture =
        expect(
            queueEntry.getQueuedOperationDigest(),
            QueuedOperation.parser(),
            operationTransformService,
            requestMetadata);
    Digest actionDigest = executeEntry.getActionDigest();
    ListenableFuture<QueuedOperation> queuedOperationFuture =
        catchingAsync(
            fetchQueuedOperationFuture,
            Throwable.class,
            (e) ->
                buildQueuedOperation(
                    operation.getName(), actionDigest, operationTransformService, requestMetadata),
            directExecutor());
    PreconditionFailure.Builder preconditionFailure = PreconditionFailure.newBuilder();
    ListenableFuture<QueuedOperation> validatedFuture =
        transformAsync(
            queuedOperationFuture,
            (queuedOperation) -> {
              /* sync, throws StatusException - must be serviced via non-OTS */
              validateQueuedOperationAndInputs(
                  actionDigest, queuedOperation, preconditionFailure, requestMetadata);
              return immediateFuture(queuedOperation);
            },
            operationTransformService);

    // this little fork ensures that a successfully fetched QueuedOperation
    // will not be reuploaded
    ListenableFuture<QueuedOperationResult> uploadedFuture =
        transformAsync(
            validatedFuture,
            (queuedOperation) ->
                catchingAsync(
                    transform(
                        fetchQueuedOperationFuture,
                        (fechedQueuedOperation) -> {
                          QueuedOperationMetadata metadata =
                              QueuedOperationMetadata.newBuilder()
                                  .setExecuteOperationMetadata(
                                      executeOperationMetadata(
                                          executeEntry, ExecutionStage.Value.QUEUED))
                                  .setQueuedOperationDigest(queueEntry.getQueuedOperationDigest())
                                  .setRequestMetadata(requestMetadata)
                                  .build();
                          return new QueuedOperationResult(queueEntry, metadata);
                        },
                        operationTransformService),
                    Throwable.class,
                    (e) ->
                        uploadQueuedOperation(
                            queuedOperation, executeEntry, operationTransformService),
                    operationTransformService),
            directExecutor());

    SettableFuture<Void> requeuedFuture = SettableFuture.create();
    addCallback(
        uploadedFuture,
        new FutureCallback<QueuedOperationResult>() {
          @Override
          public void onSuccess(QueuedOperationResult result) {
            Operation queueOperation =
                operation.toBuilder().setMetadata(Any.pack(result.metadata)).build();
            try {
              backplane.queue(result.entry, queueOperation);
              requeuedFuture.set(null);
            } catch (IOException e) {
              onFailure(e);
            }
          }

          @Override
          public void onFailure(Throwable t) {
            logger.log(Level.SEVERE, "failed to requeue: " + operationName, t);
            com.google.rpc.Status status = StatusProto.fromThrowable(t);
            if (status == null) {
              logger.log(Level.SEVERE, "no rpc status from exception for " + operationName, t);
              status = asExecutionStatus(t);
            } else if (com.google.rpc.Code.forNumber(status.getCode())
                == com.google.rpc.Code.DEADLINE_EXCEEDED) {
              logger.log(
                  Level.WARNING,
                  "an rpc status was thrown with DEADLINE_EXCEEDED for "
                      + operationName
                      + ", discarding it",
                  t);
              status =
                  com.google.rpc.Status.newBuilder()
                      .setCode(com.google.rpc.Code.UNAVAILABLE.getNumber())
                      .setMessage("SUPPRESSED DEADLINE_EXCEEDED: " + t.getMessage())
                      .build();
            }
            logFailedStatus(actionDigest, status);
            SettableFuture<Void> errorFuture = SettableFuture.create();
            errorOperationFuture(operation, requestMetadata, status, errorFuture);
            errorFuture.addListener(() -> requeuedFuture.set(null), operationTransformService);
          }
        },
        operationTransformService);
    return requeuedFuture;
  }

  @VisibleForTesting
  public ListenableFuture<Void> requeueOperation(QueueEntry queueEntry) {
    ExecuteEntry executeEntry = queueEntry.getExecuteEntry();
    String operationName = executeEntry.getOperationName();
    try {
      Operation.Builder failedOperation =
          Operation.newBuilder()
              .setName(operationName)
              .setDone(true)
              .setMetadata(
                  Any.pack(executeOperationMetadata(executeEntry, ExecutionStage.Value.COMPLETED)));
      if (inDenyList(executeEntry.getRequestMetadata())) {
        putOperation(
            failedOperation
                .setResponse(
                    Any.pack(denyActionResponse(executeEntry.getActionDigest(), BLOCK_LIST_ERROR)))
                .build());
        return IMMEDIATE_VOID_FUTURE;
      } else if (queueEntry.getRequeueAttempts() > maxRequeueAttempts) {
        logger.log(
            Level.WARNING, "Operation " + operationName + " has been requeued too many times.");
        putOperation(
            failedOperation
                .setResponse(
                    Any.pack(
                        denyActionResponse(
                            executeEntry.getActionDigest(),
                            "This execute request has been requeued too many times")))
                .build());
        return IMMEDIATE_VOID_FUTURE;
      }
    } catch (IOException e) {
      return immediateFailedFuture(e);
    }
    Operation operation;
    try {
      operation = getOperation(operationName);
      if (operation == null) {
        logger.log(Level.FINE, "Operation " + operationName + " no longer exists");
        backplane.deleteOperation(operationName); // signal watchers
        return IMMEDIATE_VOID_FUTURE;
      }
    } catch (IOException | StatusRuntimeException e) {
      return immediateFailedFuture(e);
    }
    if (operation.getDone()) {
      logger.log(Level.FINE, "Operation " + operation.getName() + " has already completed");
      try {
        backplane.completeOperation(operationName);
      } catch (IOException e) {
        return immediateFailedFuture(e);
      }
      return IMMEDIATE_VOID_FUTURE;
    }

    ActionKey actionKey = DigestUtil.asActionKey(executeEntry.getActionDigest());
    ListenableFuture<Boolean> cachedResultFuture;
    if (executeEntry.getSkipCacheLookup()) {
      cachedResultFuture = immediateFuture(false);
    } else {
      cachedResultFuture =
          checkCacheFuture(actionKey, operation, executeEntry.getRequestMetadata());
    }
    return transformAsync(
        cachedResultFuture,
        (cachedResult) -> {
          if (cachedResult) {
            return IMMEDIATE_VOID_FUTURE;
          }
          return validateAndRequeueOperation(operation, queueEntry);
        },
        operationTransformService);
  }

  Watcher newActionResultWatcher(ActionKey actionKey, Watcher watcher) {
    return new Watcher() {
      boolean writeThrough = true; // default case for action, default here

      @Override
      public void observe(Operation operation) {
        if (operation != null) {
          if (writeThrough) {
            ActionResult actionResult = getCacheableActionResult(operation);
            if (actionResult != null) {
              readThroughActionCache.readThrough(actionKey, actionResult);
            } else if (wasCompletelyExecuted(operation)) {
              // we want to avoid presenting any results for an action which
              // was not completely executed
              readThroughActionCache.invalidate(actionKey);
            }
          }
        }
        if (operation != null && operation.getMetadata().is(Action.class)) {
          // post-action validation sequence, do not propagate to watcher
          try {
            writeThrough = !operation.getMetadata().unpack(Action.class).getDoNotCache();
          } catch (InvalidProtocolBufferException e) {
            // unlikely
          }
        } else {
          watcher.observe(operation);
        }
      }
    };
  }

  @Override
  public ListenableFuture<Void> execute(
      Digest actionDigest,
      boolean skipCacheLookup,
      ExecutionPolicy executionPolicy,
      ResultsCachePolicy resultsCachePolicy,
      RequestMetadata requestMetadata,
      Watcher watcher) {
    try {
      if (!backplane.canPrequeue()) {
        return immediateFailedFuture(
            Status.RESOURCE_EXHAUSTED.withDescription("Too many jobs pending").asException());
      }

      String operationName = createOperationName(UUID.randomUUID().toString());

      executionSuccess.inc();
      logger.log(
          Level.FINE,
          new StringBuilder()
              .append("ExecutionSuccess: ")
              .append(requestMetadata.getToolInvocationId())
              .append(" -> ")
              .append(operationName)
              .append(": ")
              .append(DigestUtil.toString(actionDigest))
              .toString());

      readThroughActionCache.invalidate(DigestUtil.asActionKey(actionDigest));
      if (!skipCacheLookup) {
        if (recentCacheServedExecutions.getIfPresent(requestMetadata) != null) {
          logger.log(
              Level.FINE,
              format(
                  "Operation %s will have skip_cache_lookup = true due to retry", operationName));
          skipCacheLookup = true;
        }
      }

      String stdoutStreamName = operationName + "/streams/stdout";
      String stderrStreamName = operationName + "/streams/stderr";
      ExecuteEntry executeEntry =
          ExecuteEntry.newBuilder()
              .setOperationName(operationName)
              .setActionDigest(actionDigest)
              .setExecutionPolicy(executionPolicy)
              .setResultsCachePolicy(resultsCachePolicy)
              .setSkipCacheLookup(skipCacheLookup)
              .setRequestMetadata(requestMetadata)
              .setStdoutStreamName(stdoutStreamName)
              .setStderrStreamName(stderrStreamName)
              .setQueuedTimestamp(Timestamps.fromMillis(System.currentTimeMillis()))
              .build();
      ExecuteOperationMetadata metadata =
          ExecuteOperationMetadata.newBuilder()
              .setActionDigest(actionDigest)
              .setStdoutStreamName(stdoutStreamName)
              .setStderrStreamName(stderrStreamName)
              .build();
      Operation operation =
          Operation.newBuilder().setName(operationName).setMetadata(Any.pack(metadata)).build();
      try {
        watcher.observe(operation);
      } catch (Exception e) {
        return immediateFailedFuture(e);
      }

      if (inDenyList(requestMetadata)) {
        watcher.observe(
            operation
                .toBuilder()
                .setDone(true)
                .setResponse(Any.pack(denyActionResponse(actionDigest, BLOCK_LIST_ERROR)))
                .build());
        return immediateFuture(null);
      }
      backplane.prequeue(executeEntry, operation);
      return watchOperation(
          operation,
          newActionResultWatcher(DigestUtil.asActionKey(actionDigest), watcher),
          /* initial=*/ false);
    } catch (IOException e) {
      return immediateFailedFuture(e);
    }
  }

  private static ExecuteResponse denyActionResponse(Digest actionDigest, String description) {
    PreconditionFailure.Builder preconditionFailureBuilder = PreconditionFailure.newBuilder();
    preconditionFailureBuilder
        .addViolationsBuilder()
        .setType(VIOLATION_TYPE_MISSING)
        .setSubject("blobs/" + DigestUtil.toString(actionDigest))
        .setDescription(description);
    PreconditionFailure preconditionFailure = preconditionFailureBuilder.build();
    return ExecuteResponse.newBuilder()
        .setStatus(
            com.google.rpc.Status.newBuilder()
                .setCode(Code.FAILED_PRECONDITION.value())
                .setMessage(invalidActionVerboseMessage(actionDigest, preconditionFailure))
                .addDetails(Any.pack(preconditionFailure))
                .build())
        .build();
  }

  private <T> void errorOperationFuture(
      Operation operation,
      RequestMetadata requestMetadata,
      com.google.rpc.Status status,
      SettableFuture<T> errorFuture) {
    operationDeletionService.execute(
        new Runnable() {
          // we must make all efforts to delete this thing
          int attempt = 1;

          @Override
          public void run() {
            try {
              errorOperation(operation, requestMetadata, status);
              errorFuture.setException(StatusProto.toStatusException(status));
            } catch (StatusRuntimeException e) {
              if (attempt % 100 == 0) {
                logger.log(
                    Level.SEVERE,
                    format(
                        "On attempt %d to cancel %s: %s",
                        attempt, operation.getName(), e.getLocalizedMessage()),
                    e);
              }
              // hopefully as deferred execution...
              operationDeletionService.execute(this);
              attempt++;
            } catch (InterruptedException e) {
              Thread.currentThread().interrupt();
            }
          }
        });
  }

  private void deliverCachedActionResult(
      ActionResult actionResult,
      ActionKey actionKey,
      Operation operation,
      RequestMetadata requestMetadata)
      throws Exception {
    recentCacheServedExecutions.put(requestMetadata, true);

    ExecuteOperationMetadata completeMetadata =
        ExecuteOperationMetadata.newBuilder()
            .setActionDigest(actionKey.getDigest())
            .setStage(ExecutionStage.Value.COMPLETED)
            .build();

    Operation completedOperation =
        operation
            .toBuilder()
            .setDone(true)
            .setResponse(
                Any.pack(
                    ExecuteResponse.newBuilder()
                        .setResult(actionResult)
                        .setStatus(
                            com.google.rpc.Status.newBuilder().setCode(Code.OK.value()).build())
                        .setCachedResult(true)
                        .build()))
            .setMetadata(Any.pack(completeMetadata))
            .build();
    backplane.putOperation(completedOperation, completeMetadata.getStage());
  }

  private ListenableFuture<Boolean> checkCacheFuture(
      ActionKey actionKey, Operation operation, RequestMetadata requestMetadata) {
    ExecuteOperationMetadata metadata =
        ExecuteOperationMetadata.newBuilder()
            .setActionDigest(actionKey.getDigest())
            .setStage(ExecutionStage.Value.CACHE_CHECK)
            .build();
    try {
      backplane.putOperation(
          operation.toBuilder().setMetadata(Any.pack(metadata)).build(), metadata.getStage());
    } catch (IOException e) {
      return immediateFailedFuture(e);
    }

    Context.CancellableContext withDeadline =
        Context.current().withDeadlineAfter(60, SECONDS, contextDeadlineScheduler);
    try {
      return checkCacheFutureCancellable(actionKey, operation, requestMetadata, withDeadline);
    } catch (RuntimeException e) {
      withDeadline.cancel(null);
      throw e;
    }
  }

  private ListenableFuture<Boolean> checkCacheFutureCancellable(
      ActionKey actionKey,
      Operation operation,
      RequestMetadata requestMetadata,
      Context.CancellableContext ctx) {
    ListenableFuture<Boolean> checkCacheFuture =
        transformAsync(
            getActionResult(actionKey, requestMetadata),
            actionResult -> {
              try {
                return immediateFuture(
                    ctx.call(
                        () -> {
                          if (actionResult != null) {
                            deliverCachedActionResult(
                                actionResult, actionKey, operation, requestMetadata);
                          }
                          return actionResult != null;
                        }));
              } catch (Exception e) {
                return immediateFailedFuture(e);
              }
            },
            operationTransformService);
    checkCacheFuture.addListener(() -> ctx.cancel(null), operationTransformService);
    return catching(
        checkCacheFuture,
        Exception.class,
        (e) -> {
          logger.log(Level.SEVERE, "error checking cache for " + operation.getName(), e);
          return false;
        },
        operationTransformService);
  }

  @VisibleForTesting
  public ListenableFuture<Void> queue(ExecuteEntry executeEntry, Poller poller)
      throws InterruptedException {
    ExecuteOperationMetadata metadata =
        ExecuteOperationMetadata.newBuilder()
            .setActionDigest(executeEntry.getActionDigest())
            .setStdoutStreamName(executeEntry.getStdoutStreamName())
            .setStderrStreamName(executeEntry.getStderrStreamName())
            .build();
    Operation operation =
        Operation.newBuilder()
            .setName(executeEntry.getOperationName())
            .setMetadata(Any.pack(metadata))
            .build();
    Digest actionDigest = executeEntry.getActionDigest();
    ActionKey actionKey = DigestUtil.asActionKey(actionDigest);

    Stopwatch stopwatch = Stopwatch.createStarted();
    ListenableFuture<Boolean> cachedResultFuture;
    if (executeEntry.getSkipCacheLookup()) {
      cachedResultFuture = immediateFuture(false);
    } else {
      cachedResultFuture =
          checkCacheFuture(actionKey, operation, executeEntry.getRequestMetadata());
    }
    return transformAsync(
        cachedResultFuture,
        (cachedResult) -> {
          if (cachedResult) {
            poller.pause();
            long checkCacheUSecs = stopwatch.elapsed(MICROSECONDS);
            logger.log(
                Level.FINE,
                format(
                    "ShardInstance(%s): checkCache(%s): %sus elapsed",
                    getName(), operation.getName(), checkCacheUSecs));
            return IMMEDIATE_VOID_FUTURE;
          }
          return transformAndQueue(executeEntry, poller, operation, stopwatch);
        },
        operationTransformService);
  }

  private ListenableFuture<Void> transformAndQueue(
      ExecuteEntry executeEntry, Poller poller, Operation operation, Stopwatch stopwatch) {
    long checkCacheUSecs = stopwatch.elapsed(MICROSECONDS);
    ExecuteOperationMetadata metadata;
    try {
      metadata = operation.getMetadata().unpack(ExecuteOperationMetadata.class);
    } catch (InvalidProtocolBufferException e) {
      return immediateFailedFuture(e);
    }
    Digest actionDigest = metadata.getActionDigest();
    SettableFuture<Void> queueFuture = SettableFuture.create();
    long startTransformUSecs = stopwatch.elapsed(MICROSECONDS);
    logger.log(
        Level.FINE,
        format(
            "ShardInstance(%s): queue(%s): fetching action %s",
            getName(), operation.getName(), actionDigest.getHash()));
    RequestMetadata requestMetadata = executeEntry.getRequestMetadata();
    ListenableFuture<Action> actionFuture =
        catchingAsync(
            transformAsync(
                expectAction(actionDigest, operationTransformService, requestMetadata),
                (action) -> {
                  if (action == null) {
                    throw Status.NOT_FOUND.asException();
                  } else if (action.getDoNotCache()) {
                    // invalidate our action cache result as well as watcher owner
                    readThroughActionCache.invalidate(DigestUtil.asActionKey(actionDigest));
                    backplane.putOperation(
                        operation.toBuilder().setMetadata(Any.pack(action)).build(),
                        metadata.getStage());
                  }
                  return immediateFuture(action);
                },
                operationTransformService),
            StatusException.class,
            (e) -> {
              Status st = Status.fromThrowable(e);
              if (st.getCode() == Code.NOT_FOUND) {
                PreconditionFailure.Builder preconditionFailure = PreconditionFailure.newBuilder();
                preconditionFailure
                    .addViolationsBuilder()
                    .setType(VIOLATION_TYPE_MISSING)
                    .setSubject("blobs/" + DigestUtil.toString(actionDigest))
                    .setDescription(MISSING_ACTION);
                checkPreconditionFailure(actionDigest, preconditionFailure.build());
              }
              throw st.asRuntimeException();
            },
            operationTransformService);
    QueuedOperation.Builder queuedOperationBuilder = QueuedOperation.newBuilder();
    ListenableFuture<ProfiledQueuedOperationMetadata.Builder> queuedFuture =
        transformAsync(
            actionFuture,
            (action) -> {
              logger.log(
                  Level.FINE,
                  format(
                      "ShardInstance(%s): queue(%s): fetched action %s transforming queuedOperation",
                      getName(), operation.getName(), actionDigest.getHash()));
              Stopwatch transformStopwatch = Stopwatch.createStarted();
              return transform(
                  transformQueuedOperation(
                      operation.getName(),
                      action,
                      action.getCommandDigest(),
                      action.getInputRootDigest(),
                      queuedOperationBuilder,
                      operationTransformService,
                      requestMetadata),
                  (queuedOperation) ->
                      ProfiledQueuedOperationMetadata.newBuilder()
                          .setQueuedOperation(queuedOperation)
                          .setQueuedOperationMetadata(
                              buildQueuedOperationMetadata(
                                  metadata, requestMetadata, queuedOperation))
                          .setTransformedIn(
                              Durations.fromMicros(transformStopwatch.elapsed(MICROSECONDS))),
                  operationTransformService);
            },
            operationTransformService);
    ListenableFuture<ProfiledQueuedOperationMetadata.Builder> validatedFuture =
        transformAsync(
            queuedFuture,
            (profiledQueuedMetadata) -> {
              logger.log(
                  Level.FINE,
                  format(
                      "ShardInstance(%s): queue(%s): queuedOperation %s transformed, validating",
                      getName(),
                      operation.getName(),
                      DigestUtil.toString(
                          profiledQueuedMetadata
                              .getQueuedOperationMetadata()
                              .getQueuedOperationDigest())));
              long startValidateUSecs = stopwatch.elapsed(MICROSECONDS);
              /* sync, throws StatusException */
              validateQueuedOperation(actionDigest, profiledQueuedMetadata.getQueuedOperation());
              return immediateFuture(
                  profiledQueuedMetadata.setValidatedIn(
                      Durations.fromMicros(stopwatch.elapsed(MICROSECONDS) - startValidateUSecs)));
            },
            operationTransformService);
    ListenableFuture<ProfiledQueuedOperationMetadata> queuedOperationCommittedFuture =
        transformAsync(
            validatedFuture,
            (profiledQueuedMetadata) -> {
              logger.log(
                  Level.FINE,
                  format(
                      "ShardInstance(%s): queue(%s): queuedOperation %s validated, uploading",
                      getName(),
                      operation.getName(),
                      DigestUtil.toString(
                          profiledQueuedMetadata
                              .getQueuedOperationMetadata()
                              .getQueuedOperationDigest())));
              ByteString queuedOperationBlob =
                  profiledQueuedMetadata.getQueuedOperation().toByteString();
              Digest queuedOperationDigest =
                  profiledQueuedMetadata.getQueuedOperationMetadata().getQueuedOperationDigest();
              long startUploadUSecs = stopwatch.elapsed(MICROSECONDS);
              return transform(
                  writeBlobFuture(queuedOperationDigest, queuedOperationBlob, requestMetadata),
                  (committedSize) ->
                      profiledQueuedMetadata
                          .setUploadedIn(
                              Durations.fromMicros(
                                  stopwatch.elapsed(MICROSECONDS) - startUploadUSecs))
                          .build(),
                  operationTransformService);
            },
            operationTransformService);

    // onQueue call?
    addCallback(
        queuedOperationCommittedFuture,
        new FutureCallback<ProfiledQueuedOperationMetadata>() {
          @Override
          public void onSuccess(ProfiledQueuedOperationMetadata profiledQueuedMetadata) {
            QueuedOperationMetadata queuedOperationMetadata =
                profiledQueuedMetadata.getQueuedOperationMetadata();
            Operation queueOperation =
                operation.toBuilder().setMetadata(Any.pack(queuedOperationMetadata)).build();
            QueueEntry queueEntry =
                QueueEntry.newBuilder()
                    .setExecuteEntry(executeEntry)
                    .setQueuedOperationDigest(queuedOperationMetadata.getQueuedOperationDigest())
                    .setPlatform(
                        profiledQueuedMetadata.getQueuedOperation().getCommand().getPlatform())
                    .build();
            try {
              ensureCanQueue(stopwatch);
              long startQueueUSecs = stopwatch.elapsed(MICROSECONDS);
              poller.pause();
              backplane.queue(queueEntry, queueOperation);
              long elapsedUSecs = stopwatch.elapsed(MICROSECONDS);
              long queueUSecs = elapsedUSecs - startQueueUSecs;
              logger.log(
                  Level.FINE,
                  format(
                      "ShardInstance(%s): queue(%s): %dus checkCache, %dus transform, %dus validate, %dus upload, %dus queue, %dus elapsed",
                      getName(),
                      queueOperation.getName(),
                      checkCacheUSecs,
                      Durations.toMicros(profiledQueuedMetadata.getTransformedIn()),
                      Durations.toMicros(profiledQueuedMetadata.getValidatedIn()),
                      Durations.toMicros(profiledQueuedMetadata.getUploadedIn()),
                      queueUSecs,
                      elapsedUSecs));
              queueFuture.set(null);
            } catch (IOException e) {
              onFailure(e.getCause() == null ? e : e.getCause());
            } catch (InterruptedException e) {
              // ignore
            }
          }

          @Override
          public void onFailure(Throwable t) {
            poller.pause();
            com.google.rpc.Status status = StatusProto.fromThrowable(t);
            if (status == null) {
              logger.log(
                  Level.SEVERE, "no rpc status from exception for " + operation.getName(), t);
              status = asExecutionStatus(t);
            } else if (com.google.rpc.Code.forNumber(status.getCode())
                == com.google.rpc.Code.DEADLINE_EXCEEDED) {
              logger.log(
                  Level.WARNING,
                  "an rpc status was thrown with DEADLINE_EXCEEDED for "
                      + operation.getName()
                      + ", discarding it",
                  t);
              status =
                  com.google.rpc.Status.newBuilder()
                      .setCode(com.google.rpc.Code.UNAVAILABLE.getNumber())
                      .setMessage("SUPPRESSED DEADLINE_EXCEEDED: " + t.getMessage())
                      .build();
            }
            logFailedStatus(actionDigest, status);
            errorOperationFuture(operation, requestMetadata, status, queueFuture);
          }
        },
        operationTransformService);
    return queueFuture;
  }

  @Override
  public void match(Platform platform, MatchListener listener) {
    throw new UnsupportedOperationException();
  }

  @Override
  public BackplaneStatus backplaneStatus() {
    try {
      return backplane.backplaneStatus(this);
    } catch (IOException e) {
      throw Status.fromThrowable(e).asRuntimeException();
    }
  }

  @Override
  public boolean putOperation(Operation operation) {
    if (isErrored(operation)) {
      try {
        return backplane.putOperation(operation, ExecutionStage.Value.COMPLETED);
      } catch (IOException e) {
        throw Status.fromThrowable(e).asRuntimeException();
      }
    }
    throw new UnsupportedOperationException();
  }

  protected boolean matchOperation(Operation operation) {
    throw new UnsupportedOperationException();
  }

  protected void enqueueOperation(Operation operation) {
    throw new UnsupportedOperationException();
  }

  protected Object operationLock(String operationName) {
    throw new UnsupportedOperationException();
  }

  @Override
  public boolean pollOperation(String operationName, ExecutionStage.Value stage) {
    throw new UnsupportedOperationException();
  }

  @Override
  protected int getListOperationsDefaultPageSize() {
    return 1024;
  }

  @Override
  protected int getListOperationsMaxPageSize() {
    return 1024;
  }

  @Override
  protected TokenizableIterator<Operation> createOperationsIterator(String pageToken) {
    Iterator<Operation> iter;
    try {
      iter =
          Iterables.transform(
                  backplane.getOperations(),
                  (operationName) -> {
                    try {
                      return backplane.getOperation(operationName);
                    } catch (IOException e) {
                      throw Status.fromThrowable(e).asRuntimeException();
                    }
                  })
              .iterator();
    } catch (IOException e) {
      throw Status.fromThrowable(e).asRuntimeException();
    }
    OperationIteratorToken token;
    if (!pageToken.isEmpty()) {
      try {
        token = OperationIteratorToken.parseFrom(BaseEncoding.base64().decode(pageToken));
      } catch (InvalidProtocolBufferException e) {
        throw new IllegalArgumentException();
      }
      boolean paged = false;
      while (iter.hasNext() && !paged) {
        paged = iter.next().getName().equals(token.getOperationName());
      }
    } else {
      token = null;
    }
    return new TokenizableIterator<Operation>() {
      private OperationIteratorToken nextToken = token;

      @Override
      public boolean hasNext() {
        return iter.hasNext();
      }

      @Override
      public Operation next() {
        Operation operation = iter.next();
        nextToken =
            OperationIteratorToken.newBuilder().setOperationName(operation.getName()).build();
        return operation;
      }

      @Override
      public String toNextPageToken() {
        if (hasNext()) {
          return BaseEncoding.base64().encode(nextToken.toByteArray());
        }
        return "";
      }
    };
  }

  @Override
  public Operation getOperation(String name) {
    try {
      return backplane.getOperation(name);
    } catch (IOException e) {
      throw Status.fromThrowable(e).asRuntimeException();
    }
  }

  @Override
  public void deleteOperation(String name) {
    try {
      backplane.deleteOperation(name);
    } catch (IOException e) {
      throw Status.fromThrowable(e).asRuntimeException();
    }
  }

  ListenableFuture<Void> watchOperation(Operation operation, Watcher watcher, boolean initial) {
    if (initial) {
      try {
        watcher.observe(stripOperation(operation));
      } catch (Exception e) {
        return immediateFailedFuture(e);
      }
    }
    if (operation == null || operation.getDone()) {
      return immediateFuture(null);
    }

    try {
      return backplane.watchOperation(operation.getName(), watcher);
    } catch (IOException e) {
      throw Status.fromThrowable(e).asRuntimeException();
    }
  }

  @Override
  public ListenableFuture<Void> watchOperation(String operationName, Watcher watcher) {
    Operation operation = getOperation(operationName);
    if (operation == null) {
      return immediateFailedFuture(Status.NOT_FOUND.asException());
    }
    return watchOperation(operation, watcher, /* initial=*/ true);
  }

  private static Operation stripOperation(Operation operation) {
    ExecuteOperationMetadata metadata = expectExecuteOperationMetadata(operation);
    if (metadata == null) {
      metadata = ExecuteOperationMetadata.getDefaultInstance();
    }
    return operation.toBuilder().setMetadata(Any.pack(metadata)).build();
  }

  private static Operation stripQueuedOperation(Operation operation) {
    if (operation.getMetadata().is(QueuedOperationMetadata.class)) {
      operation =
          operation
              .toBuilder()
              .setMetadata(Any.pack(expectExecuteOperationMetadata(operation)))
              .build();
    }
    return operation;
  }

  @Override
  protected Logger getLogger() {
    return logger;
  }

  @Override
  public GetClientStartTimeResult getClientStartTime(String clientKey) {
    try {
      return backplane.getClientStartTime(clientKey);
    } catch (IOException e) {
      throw Status.fromThrowable(e).asRuntimeException();
    }
  }

  @Override
  public CasIndexResults reindexCas(String hostName) {
    try {
      return backplane.reindexCas(hostName);
    } catch (IOException e) {
      throw Status.fromThrowable(e).asRuntimeException();
    }
  }

  @Override
  public FindOperationsResults findOperations(String filterPredicate) {
    try {
      return backplane.findOperations(this, filterPredicate);
    } catch (IOException e) {
      throw Status.fromThrowable(e).asRuntimeException();
    }
  }

  @Override
  public void deregisterWorker(String workerName) {
    try {
      backplane.deregisterWorker(workerName);
    } catch (IOException e) {
      throw Status.fromThrowable(e).asRuntimeException();
    }
  }

  private boolean inDenyList(RequestMetadata requestMetadata) throws IOException {
    if (!useDenyList) {
      return false;
    }
    return backplane.isBlacklisted(requestMetadata);
  }
}<|MERGE_RESOLUTION|>--- conflicted
+++ resolved
@@ -373,12 +373,8 @@
         config.getMaxBlobSize(),
         config.getMaxCpu(),
         config.getMaximumActionTimeout(),
-<<<<<<< HEAD
-        config.getRedisShardBackplaneConfig().getOperationQueue().getQueuesList(),
-=======
         config.getRedisShardBackplaneConfig().getProvisionedQueues().getQueuesList(),
         config.getUseDenyList(),
->>>>>>> e07dd763
         onStop,
         WorkerStubs.create(digestUtil, getGrpcTimeout(config)),
         actionCacheFetchService);
