--- conflicted
+++ resolved
@@ -30,11 +30,8 @@
         "@maven//:io_grpc_grpc_protobuf",
         "@maven//:io_grpc_grpc_stub",
         "@maven//:io_prometheus_simpleclient",
-<<<<<<< HEAD
         "@maven//:io_prometheus_simpleclient_guava",
-=======
         "@maven//:net_javacrumbs_future_converter_future_converter_java8_guava",
->>>>>>> 9b806bb2
         "@maven//:org_apache_commons_commons_pool2",
         "@maven//:org_redisson_redisson",
         "@remote_apis//:build_bazel_remote_execution_v2_remote_execution_java_grpc",
